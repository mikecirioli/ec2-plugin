/*
 * The MIT License
 *
 * Copyright (c) 2004-, Kohsuke Kawaguchi, Sun Microsystems, Inc., and a number of other of contributors
 *
 * Permission is hereby granted, free of charge, to any person obtaining a copy
 * of this software and associated documentation files (the "Software"), to deal
 * in the Software without restriction, including without limitation the rights
 * to use, copy, modify, merge, publish, distribute, sublicense, and/or sell
 * copies of the Software, and to permit persons to whom the Software is
 * furnished to do so, subject to the following conditions:
 *
 * The above copyright notice and this permission notice shall be included in
 * all copies or substantial portions of the Software.
 *
 * THE SOFTWARE IS PROVIDED "AS IS", WITHOUT WARRANTY OF ANY KIND, EXPRESS OR
 * IMPLIED, INCLUDING BUT NOT LIMITED TO THE WARRANTIES OF MERCHANTABILITY,
 * FITNESS FOR A PARTICULAR PURPOSE AND NONINFRINGEMENT. IN NO EVENT SHALL THE
 * AUTHORS OR COPYRIGHT HOLDERS BE LIABLE FOR ANY CLAIM, DAMAGES OR OTHER
 * LIABILITY, WHETHER IN AN ACTION OF CONTRACT, TORT OR OTHERWISE, ARISING FROM,
 * OUT OF OR IN CONNECTION WITH THE SOFTWARE OR THE USE OR OTHER DEALINGS IN
 * THE SOFTWARE.
 */
package hudson.plugins.ec2;

import com.amazonaws.services.ec2.AmazonEC2;
import com.amazonaws.services.ec2.model.AmazonEC2Exception;
import com.amazonaws.services.ec2.model.DescribeImagesRequest;
import com.amazonaws.services.ec2.model.DescribeImagesResult;
import com.amazonaws.services.ec2.model.DescribeInstancesRequest;
import com.amazonaws.services.ec2.model.DescribeInstancesResult;
import com.amazonaws.services.ec2.model.DescribeSecurityGroupsRequest;
import com.amazonaws.services.ec2.model.DescribeSecurityGroupsResult;
import com.amazonaws.services.ec2.model.DescribeSubnetsRequest;
import com.amazonaws.services.ec2.model.DescribeSubnetsResult;
import com.amazonaws.services.ec2.model.HttpTokensState;
import com.amazonaws.services.ec2.model.IamInstanceProfile;
import com.amazonaws.services.ec2.model.Image;
import com.amazonaws.services.ec2.model.Instance;
import com.amazonaws.services.ec2.model.InstanceMetadataEndpointState;
import com.amazonaws.services.ec2.model.InstanceMetadataOptionsRequest;
import com.amazonaws.services.ec2.model.InstanceNetworkInterfaceSpecification;
import com.amazonaws.services.ec2.model.InstanceState;
import com.amazonaws.services.ec2.model.InstanceType;
import com.amazonaws.services.ec2.model.KeyPair;
import com.amazonaws.services.ec2.model.RequestSpotInstancesRequest;
import com.amazonaws.services.ec2.model.Reservation;
import com.amazonaws.services.ec2.model.RunInstancesRequest;
import com.amazonaws.services.ec2.model.RunInstancesResult;
import com.amazonaws.services.ec2.model.SecurityGroup;
import com.amazonaws.services.ec2.model.Subnet;
import hudson.Util;
import hudson.model.Node;
import hudson.plugins.ec2.SlaveTemplate.ProvisionOptions;
import hudson.plugins.ec2.util.MinimumNumberOfInstancesTimeRangeConfig;
import org.junit.Assert;
import org.junit.Rule;
import org.junit.Test;
import org.jvnet.hudson.test.Issue;
import org.jvnet.hudson.test.JenkinsRule;
import org.mockito.ArgumentCaptor;

import java.util.ArrayList;
import java.util.Collections;
import java.util.EnumSet;
import java.util.List;
import java.util.stream.Collectors;
import java.util.stream.Stream;

import static org.hamcrest.MatcherAssert.assertThat;
import static org.hamcrest.Matchers.is;
import static org.junit.Assert.assertEquals;
import static org.mockito.ArgumentMatchers.any;
import static org.mockito.Mockito.mock;
import static org.mockito.Mockito.verify;
import static org.mockito.Mockito.when;

/**
 * Basic test to validate SlaveTemplate.
 */
public class SlaveTemplateTest {

    @Rule public JenkinsRule r = new JenkinsRule();

    @Test
    public void testConfigRoundtrip() throws Exception {
        String description = "foo ami";

        EC2Tag tag1 = new EC2Tag("name1", "value1");
        EC2Tag tag2 = new EC2Tag("name2", "value2");
        List<EC2Tag> tags = new ArrayList<>();
        tags.add(tag1);
        tags.add(tag2);
        SlaveTemplate orig = new  SlaveTemplate("ami-123", EC2AbstractSlave.TEST_ZONE, null, "default", "foo", InstanceType.M1Large, false, "ttt", Node.Mode.NORMAL, description, "bar", "bbb", "aaa", "10", "fff", null, "-Xmx1g", false, "subnet 456", tags, null, 0, 0, null, "iamInstanceProfile", true, false, "", false, "", false, false, false, ConnectionStrategy.PUBLIC_IP, -1, null, null, Tenancy.Default, EbsEncryptRootVolume.DEFAULT);

        List<SlaveTemplate> templates = new ArrayList<>();
        templates.add(orig);

        AmazonEC2Cloud ac = new AmazonEC2Cloud("us-east-1", false, "abc", "us-east-1", "ghi", "3", templates, null, null);
        r.jenkins.clouds.add(ac);

        r.submit(r.createWebClient().goTo("configureClouds").getFormByName("config"));
        SlaveTemplate received = ((EC2Cloud) r.jenkins.clouds.iterator().next()).getTemplate(description);
        r.assertEqualBeans(orig, received, "ami,zone,description,remoteFS,type,jvmopts,stopOnTerminate,securityGroups,subnetId,tags,iamInstanceProfile,useEphemeralDevices,useDedicatedTenancy,connectionStrategy,hostKeyVerificationStrategy,tenancy,ebsEncryptRootVolume");
        // For already existing strategies, the default is this one
        assertEquals(HostKeyVerificationStrategyEnum.CHECK_NEW_SOFT, received.getHostKeyVerificationStrategy());
    }

    @Test
    public void testConfigRoundtripWithCustomSSHHostKeyVerificationStrategy() throws Exception {
        String ami = "ami1";
        String description = "foo ami";

        // We check this one is set
        final HostKeyVerificationStrategyEnum STRATEGY_TO_CHECK = HostKeyVerificationStrategyEnum.OFF;

        SlaveTemplate orig = new SlaveTemplate(ami, EC2AbstractSlave.TEST_ZONE, null, "default", "foo", InstanceType.M1Large, false, "ttt", Node.Mode.NORMAL, description, "bar", "bbb", "aaa", "10", "fff", null, "-Xmx1g", false, "subnet 456", null, null, 0, 0, null, "", true, false, false, "", false, "", false, false, false, ConnectionStrategy.PUBLIC_IP, -1, null, STRATEGY_TO_CHECK);

        List<SlaveTemplate> templates = new ArrayList<>();
        templates.add(orig);

        AmazonEC2Cloud ac = new AmazonEC2Cloud("us-east-1", false, "abc", "us-east-1", "ghi", "3", templates, null, null);
        r.jenkins.clouds.add(ac);

        r.submit(r.createWebClient().goTo("configureClouds").getFormByName("config"));
        SlaveTemplate received = ((EC2Cloud) r.jenkins.clouds.iterator().next()).getTemplate(description);
        r.assertEqualBeans(orig, received, "ami,zone,description,remoteFS,type,jvmopts,stopOnTerminate,securityGroups,subnetId,useEphemeralDevices,useDedicatedTenancy,connectionStrategy,hostKeyVerificationStrategy");
        assertEquals(STRATEGY_TO_CHECK, received.getHostKeyVerificationStrategy());
    }

    /**
     * Tests to make sure the agent created has been configured properly. Also tests to make sure the spot max bid price
     * has been set properly.
     *
     * @throws Exception
     *             - Exception that can be thrown by the Jenkins test harness
     */
    @Test
    public void testConfigWithSpotBidPrice() throws Exception {
        String ami = "ami1";
        String description = "foo ami";

        SpotConfiguration spotConfig = new SpotConfiguration(true);
        spotConfig.setSpotMaxBidPrice(".05");
        spotConfig.setFallbackToOndemand(true);
        spotConfig.setSpotBlockReservationDuration(0);

        SlaveTemplate orig = new SlaveTemplate(ami, EC2AbstractSlave.TEST_ZONE, spotConfig, "default", "foo", InstanceType.M1Large, false, "ttt", Node.Mode.NORMAL, "foo ami", "bar", "bbb", "aaa", "10", "fff", null, "-Xmx1g", false, "subnet 456", null, null, true, null, "", false, false, "", false, "");
        List<SlaveTemplate> templates = new ArrayList<>();
        templates.add(orig);

        AmazonEC2Cloud ac = new AmazonEC2Cloud("us-east-1", false, "abc", "us-east-1", "ghi", "3", templates, null, null);
        r.jenkins.clouds.add(ac);

        r.submit(r.createWebClient().goTo("configureClouds").getFormByName("config"));
        SlaveTemplate received = ((EC2Cloud) r.jenkins.clouds.iterator().next()).getTemplate(description);
        r.assertEqualBeans(orig, received, "ami,zone,spotConfig,description,remoteFS,type,jvmopts,stopOnTerminate,securityGroups,subnetId,tags,usePrivateDnsName");
    }

    /**
     * Tests to make sure the agent created has been configured properly. Also tests to make sure the spot max bid price
     * has been set properly.
     *
     * @throws Exception - Exception that can be thrown by the Jenkins test harness
     */
    @Test
    public void testSpotConfigWithoutBidPrice() throws Exception {
        String ami = "ami1";
        String description = "foo ami";

        SpotConfiguration spotConfig = new SpotConfiguration(false);

        SlaveTemplate orig = new SlaveTemplate(ami, EC2AbstractSlave.TEST_ZONE, spotConfig, "default", "foo", InstanceType.M1Large, false, "ttt", Node.Mode.NORMAL, "foo ami", "bar", "bbb", "aaa", "10", "fff", null, "-Xmx1g", false, "subnet 456", null, null, true, null, "", false, false, "", false, "");
        List<SlaveTemplate> templates = new ArrayList<>();
        templates.add(orig);

        AmazonEC2Cloud ac = new AmazonEC2Cloud("us-east-1", false, "abc", "us-east-1", "ghi", "3", templates, null, null);
        r.jenkins.clouds.add(ac);

        r.submit(r.createWebClient().goTo("configureClouds").getFormByName("config"));
        SlaveTemplate received = ((EC2Cloud) r.jenkins.clouds.iterator().next()).getTemplate(description);
        r.assertEqualBeans(orig, received, "ami,zone,spotConfig,description,remoteFS,type,jvmopts,stopOnTerminate,securityGroups,subnetId,tags,usePrivateDnsName");
    }

    @Test
    public void testWindowsConfigRoundTrip() throws Exception {
        String ami = "ami1";
        String description = "foo ami";

        SlaveTemplate orig = new SlaveTemplate(ami, EC2AbstractSlave.TEST_ZONE, null, "default", "foo", InstanceType.M1Large, false, "ttt", Node.Mode.NORMAL, description, "bar", "bbb", "aaa", "10", "rrr", new WindowsData("password", false, ""), "-Xmx1g", false, "subnet 456", null, null, false, null, "", true, false, "", false, "");

        List<SlaveTemplate> templates = new ArrayList<>();
        templates.add(orig);

        AmazonEC2Cloud ac = new AmazonEC2Cloud("us-east-1", false, "abc", "us-east-1", "ghi", "3", templates, null, null);
        r.jenkins.clouds.add(ac);

        r.submit(r.createWebClient().goTo("configureClouds").getFormByName("config"));
        SlaveTemplate received = ((EC2Cloud) r.jenkins.clouds.iterator().next()).getTemplate(description);
        assertEquals(orig.getAdminPassword(), received.getAdminPassword());
        assertEquals(orig.amiType, received.amiType);
        r.assertEqualBeans(orig, received, "amiType");
    }

    @Test
    public void testUnixConfigRoundTrip() throws Exception {
        String ami = "ami1";
        String description = "foo ami";

        SlaveTemplate orig = new SlaveTemplate(ami, EC2AbstractSlave.TEST_ZONE, null, "default", "foo", InstanceType.M1Large, false, "ttt", Node.Mode.NORMAL, description, "bar", "bbb", "aaa", "10", "rrr", new UnixData("sudo", null, null, "22"), "-Xmx1g", false, "subnet 456", null, null, false, null, "", true, false, "", false, "");

        List<SlaveTemplate> templates = new ArrayList<>();
        templates.add(orig);

        AmazonEC2Cloud ac = new AmazonEC2Cloud("us-east-1", false, "abc", "us-east-1", "ghi", "3", templates, null, null);
        r.jenkins.clouds.add(ac);

        r.submit(r.createWebClient().goTo("configureClouds").getFormByName("config"));
        SlaveTemplate received = ((EC2Cloud) r.jenkins.clouds.iterator().next()).getTemplate(description);
        r.assertEqualBeans(orig, received, "amiType");
    }

    @Test
    public void testMinimumNumberOfInstancesActiveRangeConfig() throws Exception {
        MinimumNumberOfInstancesTimeRangeConfig minimumNumberOfInstancesTimeRangeConfig = new MinimumNumberOfInstancesTimeRangeConfig();
        minimumNumberOfInstancesTimeRangeConfig.setMinimumNoInstancesActiveTimeRangeFrom("11:00");
        minimumNumberOfInstancesTimeRangeConfig.setMinimumNoInstancesActiveTimeRangeTo("15:00");
        minimumNumberOfInstancesTimeRangeConfig.setMonday(false);
        minimumNumberOfInstancesTimeRangeConfig.setTuesday(true);
        SpotConfiguration spotConfig = new SpotConfiguration(true);
        spotConfig.setSpotMaxBidPrice("22");
        spotConfig.setFallbackToOndemand(true);
        spotConfig.setSpotBlockReservationDuration(1);
        SlaveTemplate slaveTemplate = new SlaveTemplate("ami1", EC2AbstractSlave.TEST_ZONE, spotConfig, "default", "foo", InstanceType.M1Large, false, "ttt", Node.Mode.NORMAL, "foo ami", "bar", "bbb", "aaa", "10", "fff", null, "-Xmx1g", false, "subnet 456", null, null, 2, null, null, true, true, false, "", false, "", false, false, true, ConnectionStrategy.PRIVATE_IP, 0);
        slaveTemplate.setMinimumNumberOfInstancesTimeRangeConfig(minimumNumberOfInstancesTimeRangeConfig);

        List<SlaveTemplate> templates = new ArrayList<>();
        templates.add(slaveTemplate);

        AmazonEC2Cloud ac = new AmazonEC2Cloud("us-east-1", false, "abc", "us-east-1", "ghi", "3", templates, null, null);
        r.jenkins.clouds.add(ac);

        r.configRoundtrip();

        MinimumNumberOfInstancesTimeRangeConfig stored = r.jenkins.clouds.get(AmazonEC2Cloud.class).getTemplates().get(0).getMinimumNumberOfInstancesTimeRangeConfig();
        Assert.assertNotNull(stored);
        Assert.assertEquals("11:00", stored.getMinimumNoInstancesActiveTimeRangeFrom());
        Assert.assertEquals("15:00", stored.getMinimumNoInstancesActiveTimeRangeTo());
        Assert.assertEquals(false, stored.getDay("monday"));
        Assert.assertEquals(true, stored.getDay("tuesday"));
    }

    @Test
    public void provisionOndemandSetsAwsNetworkingOnEc2Request() throws Exception {
        boolean associatePublicIp = false;
        String ami = "ami1";
        String description = "foo ami";
        String subnetId = "some-subnet";
        String securityGroups = "some security group";
        String iamInstanceProfile = "some instance profile";

        SlaveTemplate orig = new SlaveTemplate(ami, EC2AbstractSlave.TEST_ZONE, null, securityGroups, "foo", InstanceType.M1Large, false, "ttt", Node.Mode.NORMAL, description, "bar", "bbb", "aaa", "10", "fff", null, "-Xmx1g", false, subnetId, null, null, false, null, iamInstanceProfile, true, false, "", associatePublicIp, "");
        SlaveTemplate noSubnet = new SlaveTemplate(ami, EC2AbstractSlave.TEST_ZONE, null, securityGroups, "foo", InstanceType.M1Large, false, "ttt", Node.Mode.NORMAL, description, "bar", "bbb", "aaa", "10", "fff", null, "-Xmx1g", false, "", null, null, false, null, iamInstanceProfile, true, false, "", associatePublicIp, "");

        List<SlaveTemplate> templates = new ArrayList<>();
        templates.add(orig);
        templates.add(noSubnet);
        for (SlaveTemplate template : templates) {
            AmazonEC2 mockedEC2 = setupTestForProvisioning(template);

            ArgumentCaptor<RunInstancesRequest> riRequestCaptor = ArgumentCaptor.forClass(RunInstancesRequest.class);

            template.provision(2, EnumSet.noneOf(ProvisionOptions.class));
            verify(mockedEC2).runInstances(riRequestCaptor.capture());

            RunInstancesRequest actualRequest = riRequestCaptor.getValue();
            List<InstanceNetworkInterfaceSpecification> actualNets = actualRequest.getNetworkInterfaces();

            assertEquals(actualNets.size(), 0);
            String templateSubnet = Util.fixEmpty(template.getSubnetId());
            assertEquals(actualRequest.getSubnetId(), templateSubnet);
            if (templateSubnet != null) {
                assertEquals(actualRequest.getSecurityGroupIds(), Stream.of("some-group-id").collect(Collectors.toList()));
            } else {
                assertEquals(actualRequest.getSecurityGroups(), Stream.of(securityGroups).collect(Collectors.toList()));
            }
        }
    }

    @Test
    public void provisionOndemandSetsAwsNetworkingOnNetworkInterface() throws Exception {
        boolean associatePublicIp = true;
        String ami = "ami1";
        String description = "foo ami";
        String subnetId = "some-subnet";
        String securityGroups = "some security group";
        String iamInstanceProfile = "some instance profile";

        EC2Tag tag1 = new EC2Tag("name1", "value1");
        EC2Tag tag2 = new EC2Tag("name2", "value2");
        List<EC2Tag> tags = new ArrayList<>();
        tags.add(tag1);
        tags.add(tag2);

        SlaveTemplate orig = new SlaveTemplate(ami, EC2AbstractSlave.TEST_ZONE, null, securityGroups, "foo", InstanceType.M1Large, false, "ttt", Node.Mode.NORMAL, description, "bar", "bbb", "aaa", "10", "fff", null, "-Xmx1g", false, subnetId, tags, null, false, null, iamInstanceProfile, true, false, "", associatePublicIp, "");
        SlaveTemplate noSubnet = new SlaveTemplate(ami, EC2AbstractSlave.TEST_ZONE, null, securityGroups, "foo", InstanceType.M1Large, false, "ttt", Node.Mode.NORMAL, description, "bar", "bbb", "aaa", "10", "fff", null, "-Xmx1g", false, "", tags, null, false, null, iamInstanceProfile, true, false, "", associatePublicIp, "");

        List<SlaveTemplate> templates = new ArrayList<>();
        templates.add(orig);
        templates.add(noSubnet);
        for (SlaveTemplate template : templates) {
            AmazonEC2 mockedEC2 = setupTestForProvisioning(template);

            ArgumentCaptor<RunInstancesRequest> riRequestCaptor = ArgumentCaptor.forClass(RunInstancesRequest.class);

            template.provision(2, EnumSet.noneOf(ProvisionOptions.class));
            verify(mockedEC2).runInstances(riRequestCaptor.capture());

            RunInstancesRequest actualRequest = riRequestCaptor.getValue();
            InstanceNetworkInterfaceSpecification actualNet = actualRequest.getNetworkInterfaces().get(0);

            assertEquals(actualNet.getSubnetId(), Util.fixEmpty(template.getSubnetId()));
            assertEquals(actualNet.getGroups(), Stream.of("some-group-id").collect(Collectors.toList()));
            assertEquals(actualRequest.getSubnetId(), null);
            assertEquals(actualRequest.getSecurityGroupIds(), Collections.emptyList());
            assertEquals(actualRequest.getSecurityGroups(), Collections.emptyList());
        }
    }

    @Issue("JENKINS-64571")
    @Test
    public void provisionSpotFallsBackToOndemandWhenSpotQuotaExceeded() throws Exception {
        boolean associatePublicIp = true;
        String ami = "ami1";
        String description = "foo ami";
        String subnetId = "some-subnet";
        String securityGroups = "some security group";
        String iamInstanceProfile = "some instance profile";

        SpotConfiguration spotConfig = new SpotConfiguration(true);
        spotConfig.setSpotMaxBidPrice(".05");
        spotConfig.setFallbackToOndemand(true);
        spotConfig.setSpotBlockReservationDuration(0);

        SlaveTemplate template = new SlaveTemplate(ami, EC2AbstractSlave.TEST_ZONE, spotConfig, securityGroups, "foo", InstanceType.M1Large, false, "ttt", Node.Mode.NORMAL, description, "bar", "bbb", "aaa", "10", "fff", null, "-Xmx1g", false, subnetId, null, null, false, null, iamInstanceProfile, true, false, "", associatePublicIp, "");

        AmazonEC2 mockedEC2 = setupTestForProvisioning(template);

<<<<<<< HEAD
        SlaveTemplate orig = new SlaveTemplate(ami, EC2AbstractSlave.TEST_ZONE, null, "default", "foo", InstanceType.M1Large, false, "ttt", Node.Mode.NORMAL, description, "bar", "bbb", "aaa", "10", "rrr", new UnixData("sudo", null, "22", "123"), "-Xmx1g", false, "subnet 456", tags, null, false, null, "", true, false, "", false, "");
=======
        AmazonEC2Exception quotaExceededException = new AmazonEC2Exception("Request has expired");
        quotaExceededException.setServiceName("AmazonEC2");
        quotaExceededException.setStatusCode(400);
        quotaExceededException.setErrorCode("MaxSpotInstanceCountExceeded");
        quotaExceededException.setRequestId("00000000-0000-0000-0000-000000000000");
        when(mockedEC2.requestSpotInstances(any(RequestSpotInstancesRequest.class))).thenThrow(quotaExceededException);
>>>>>>> 0c999bbd

        template.provision(2, EnumSet.of(ProvisionOptions.ALLOW_CREATE));

        verify(mockedEC2).runInstances(any(RunInstancesRequest.class));
    }

    private AmazonEC2 setupTestForProvisioning(SlaveTemplate template) throws Exception {
        AmazonEC2Cloud mockedCloud = mock(AmazonEC2Cloud.class);
        AmazonEC2 mockedEC2 = mock(AmazonEC2.class);
        EC2PrivateKey mockedPrivateKey = mock(EC2PrivateKey.class);
        KeyPair mockedKeyPair = new KeyPair();
        mockedKeyPair.setKeyName("some-key-name");
        when(mockedPrivateKey.find(mockedEC2)).thenReturn(mockedKeyPair);
        when(mockedCloud.connect()).thenReturn(mockedEC2);
        when(mockedCloud.resolvePrivateKey()).thenReturn(mockedPrivateKey);

        template.parent = mockedCloud;

        DescribeImagesResult mockedImagesResult = mock(DescribeImagesResult.class);
        Image mockedImage = new Image();
        mockedImage.setImageId(template.getAmi());
        when(mockedImagesResult.getImages()).thenReturn(Stream.of(mockedImage).collect(Collectors.toList()));
        when(mockedEC2.describeImages(any(DescribeImagesRequest.class))).thenReturn(mockedImagesResult);

        DescribeSecurityGroupsResult mockedSecurityGroupsResult = mock(DescribeSecurityGroupsResult.class);
        SecurityGroup mockedSecurityGroup = new SecurityGroup();
        mockedSecurityGroup.setVpcId("some-vpc-id");
        mockedSecurityGroup.setGroupId("some-group-id");

        List<SecurityGroup> mockedSecurityGroups = Stream.of(mockedSecurityGroup).collect(Collectors.toList());
        when(mockedSecurityGroupsResult.getSecurityGroups()).thenReturn(mockedSecurityGroups);
        when(mockedEC2.describeSecurityGroups(any(DescribeSecurityGroupsRequest.class))).thenReturn(mockedSecurityGroupsResult);

        DescribeSubnetsResult mockedDescribeSubnetsResult = mock(DescribeSubnetsResult.class);
        Subnet mockedSubnet = new Subnet();
        List<Subnet> mockedSubnets = Stream.of(mockedSubnet).collect(Collectors.toList());
        when(mockedDescribeSubnetsResult.getSubnets()).thenReturn(mockedSubnets);
        when(mockedEC2.describeSubnets(any(DescribeSubnetsRequest.class))).thenReturn(mockedDescribeSubnetsResult);

        IamInstanceProfile mockedInstanceProfile = new IamInstanceProfile();
        mockedInstanceProfile.setArn(template.getIamInstanceProfile());
        InstanceState mockInstanceState = new InstanceState();
        mockInstanceState.setName("not terminated");
        Instance mockedInstance = new Instance();
        mockedInstance.setState(mockInstanceState);
        mockedInstance.setIamInstanceProfile(mockedInstanceProfile);
        Reservation mockedReservation = new Reservation();
        mockedReservation.setInstances(Stream.of(mockedInstance).collect(Collectors.toList()));
        List<Reservation> mockedReservations = Stream.of(mockedReservation).collect(Collectors.toList());
        DescribeInstancesResult mockedDescribedInstancesResult = mock(DescribeInstancesResult.class);
        when(mockedDescribedInstancesResult.getReservations()).thenReturn(mockedReservations);
        when(mockedEC2.describeInstances(any(DescribeInstancesRequest.class))).thenReturn(mockedDescribedInstancesResult);

        RunInstancesResult mockedResult = mock(RunInstancesResult.class);
        when(mockedResult.getReservation()).thenReturn(mockedReservation);
        when(mockedEC2.runInstances(any(RunInstancesRequest.class))).thenReturn(mockedResult);

        return mockedEC2;
    }

    @Test
    public void testMacConfig() throws Exception {
        String description = "foo ami";
        SlaveTemplate orig = new  SlaveTemplate("ami-123", EC2AbstractSlave.TEST_ZONE, null, "default", "foo", InstanceType.Mac1Metal, false, "ttt", Node.Mode.NORMAL, description, "bar", "bbb", "aaa", "10", "fff", new MacData("sudo", null, null, "22"), "-Xmx1g", false, "subnet 456", null, null, 0, 0, null, "", true, false, "", false, "", false, false, false, ConnectionStrategy.PUBLIC_IP, -1, null, null, Tenancy.Default);

        List<SlaveTemplate> templates = new ArrayList<>();
        templates.add(orig);

        AmazonEC2Cloud ac = new AmazonEC2Cloud("us-east-1", false, "abc", "us-east-1", "ghi", "3", templates, null, null);
        r.jenkins.clouds.add(ac);

        r.submit(r.createWebClient().goTo("configureClouds").getFormByName("config"));
        SlaveTemplate received = ((EC2Cloud) r.jenkins.clouds.iterator().next()).getTemplate(description);
        r.assertEqualBeans(orig, received, "type,amiType");
    }

    @Issue("JENKINS-65569")
    @Test
    public void testAgentName() {
        SlaveTemplate broken = new SlaveTemplate("ami-123", EC2AbstractSlave.TEST_ZONE, null, "default", "foo", InstanceType.M1Large, false, "ttt", Node.Mode.NORMAL, "broken/description", "bar", "bbb", "aaa", "10", "fff", null, "-Xmx1g", false, "subnet 456", null, null, 0, 0, null, "", true, false, "", false, "", false, false, false, ConnectionStrategy.PUBLIC_IP, -1, null, null, Tenancy.Default);
        SlaveTemplate working = new SlaveTemplate("ami-123", EC2AbstractSlave.TEST_ZONE, null, "default", "foo", InstanceType.M1Large, false, "ttt", Node.Mode.NORMAL, "working", "bar", "bbb", "aaa", "10", "fff", null, "-Xmx1g", false, "subnet 456", null, null, 0, 0, null, "", true, false, "", false, "", false, false, false, ConnectionStrategy.PUBLIC_IP, -1, null, null, Tenancy.Default);
        List<SlaveTemplate> templates = new ArrayList<>();
        templates.add(broken);
        templates.add(working);
        AmazonEC2Cloud brokenCloud = new AmazonEC2Cloud("broken/cloud", false, "abc", "us-east-1", "ghi", "3", templates, null, null);
        assertThat(broken.getSlaveName("test"), is("test"));
        assertThat(working.getSlaveName("test"), is("test"));
        AmazonEC2Cloud workingCloud = new AmazonEC2Cloud("cloud", false, "abc", "us-east-1", "ghi", "3", templates, null, null);
        assertThat(broken.getSlaveName("test"), is("test"));
        assertThat(working.getSlaveName("test"), is("EC2 (cloud) - working (test)"));
    }

    @Test
    public void testMetadataV2Config() throws Exception {
        final String slaveDescription = "foobar";
        SlaveTemplate orig = new  SlaveTemplate("ami-123", EC2AbstractSlave.TEST_ZONE, null, "default", "foo", InstanceType.M1Large, false, "ttt", Node.Mode.NORMAL, slaveDescription, "bar", "bbb", "aaa", "10", "fff", null, "-Xmx1g", false, "subnet 456", null, null, 0, 0, null, "", true, false, "", false, "", true, false, false, ConnectionStrategy.PUBLIC_IP, -1, null, HostKeyVerificationStrategyEnum.CHECK_NEW_HARD, Tenancy.Default, EbsEncryptRootVolume.DEFAULT, true, true, 2);

        List<SlaveTemplate> templates = Collections.singletonList(orig);

        AmazonEC2Cloud ac = new AmazonEC2Cloud("us-east-1", false, "abc", "us-east-1", "ghi", "3", templates, null, null);
        r.jenkins.clouds.add(ac);

        r.submit(r.createWebClient().goTo("configure").getFormByName("config"));
        SlaveTemplate received = ((EC2Cloud) r.jenkins.clouds.iterator().next()).getTemplate(slaveDescription);
        r.assertEqualBeans(orig, received, "ami,zone,description,remoteFS,type,jvmopts,stopOnTerminate,securityGroups,subnetId,useEphemeralDevices,connectionStrategy,hostKeyVerificationStrategy,metadataEndpointEnabled,metadataTokensRequired,metadataHopsLimit");
    }

    @Test
    public void provisionOnDemandSetsMetadataV2Options() throws Exception {
        SlaveTemplate template = new  SlaveTemplate("ami-123", EC2AbstractSlave.TEST_ZONE, null, "default", "foo", InstanceType.M1Large, false, "ttt", Node.Mode.NORMAL, "", "bar", "bbb", "aaa", "10", "fff", null, "-Xmx1g", false, "subnet 456", null, null, 0, 0, null, "", true, false, "", false, "", true, false, false, ConnectionStrategy.PUBLIC_IP, -1, null, HostKeyVerificationStrategyEnum.CHECK_NEW_HARD, Tenancy.Default, EbsEncryptRootVolume.DEFAULT, true, true, 2);

        AmazonEC2 mockedEC2 = setupTestForProvisioning(template);

        ArgumentCaptor<RunInstancesRequest> riRequestCaptor = ArgumentCaptor.forClass(RunInstancesRequest.class);

        template.provision(2, EnumSet.noneOf(ProvisionOptions.class));
        verify(mockedEC2).runInstances(riRequestCaptor.capture());

        RunInstancesRequest actualRequest = riRequestCaptor.getValue();
        InstanceMetadataOptionsRequest metadataOptionsRequest = actualRequest.getMetadataOptions();
        assertEquals(metadataOptionsRequest.getHttpEndpoint(), InstanceMetadataEndpointState.Enabled.toString());
        assertEquals(metadataOptionsRequest.getHttpTokens(), HttpTokensState.Required.toString());
        assertEquals(metadataOptionsRequest.getHttpPutResponseHopLimit(), Integer.valueOf(2));
    }

    @Test
    public void provisionOnDemandSetsMetadataDefaultOptions() throws Exception {
        SlaveTemplate template = new  SlaveTemplate("ami-123", EC2AbstractSlave.TEST_ZONE, null, "default", "foo", InstanceType.M1Large, false, "ttt", Node.Mode.NORMAL, "", "bar", "bbb", "aaa", "10", "fff", null, "-Xmx1g", false, "subnet 456", null, null, 0, 0, null, "", true, false, "", false, "", true, false, false, ConnectionStrategy.PUBLIC_IP, -1, null, HostKeyVerificationStrategyEnum.CHECK_NEW_HARD, Tenancy.Default, EbsEncryptRootVolume.DEFAULT, null, null, null);

        AmazonEC2 mockedEC2 = setupTestForProvisioning(template);

        ArgumentCaptor<RunInstancesRequest> riRequestCaptor = ArgumentCaptor.forClass(RunInstancesRequest.class);

        template.provision(2, EnumSet.noneOf(ProvisionOptions.class));
        verify(mockedEC2).runInstances(riRequestCaptor.capture());

        RunInstancesRequest actualRequest = riRequestCaptor.getValue();
        InstanceMetadataOptionsRequest metadataOptionsRequest = actualRequest.getMetadataOptions();
        assertEquals(metadataOptionsRequest.getHttpEndpoint(), InstanceMetadataEndpointState.Enabled.toString());
        assertEquals(metadataOptionsRequest.getHttpTokens(), HttpTokensState.Optional.toString());
        assertEquals(metadataOptionsRequest.getHttpPutResponseHopLimit(), Integer.valueOf(1));
    }

}<|MERGE_RESOLUTION|>--- conflicted
+++ resolved
@@ -207,8 +207,7 @@
         String ami = "ami1";
         String description = "foo ami";
 
-        SlaveTemplate orig = new SlaveTemplate(ami, EC2AbstractSlave.TEST_ZONE, null, "default", "foo", InstanceType.M1Large, false, "ttt", Node.Mode.NORMAL, description, "bar", "bbb", "aaa", "10", "rrr", new UnixData("sudo", null, null, "22"), "-Xmx1g", false, "subnet 456", null, null, false, null, "", true, false, "", false, "");
-
+        SlaveTemplate orig = new SlaveTemplate(ami, EC2AbstractSlave.TEST_ZONE, null, "default", "foo", InstanceType.M1Large, false, "ttt", Node.Mode.NORMAL, description, "bar", "bbb", "aaa", "10", "rrr", new UnixData("sudo", "", "", "22", ""), "-Xmx1g", false, "subnet 456", null, null, false, null, "", true, false, "", false, "");
         List<SlaveTemplate> templates = new ArrayList<>();
         templates.add(orig);
 
@@ -346,16 +345,12 @@
 
         AmazonEC2 mockedEC2 = setupTestForProvisioning(template);
 
-<<<<<<< HEAD
-        SlaveTemplate orig = new SlaveTemplate(ami, EC2AbstractSlave.TEST_ZONE, null, "default", "foo", InstanceType.M1Large, false, "ttt", Node.Mode.NORMAL, description, "bar", "bbb", "aaa", "10", "rrr", new UnixData("sudo", null, "22", "123"), "-Xmx1g", false, "subnet 456", tags, null, false, null, "", true, false, "", false, "");
-=======
         AmazonEC2Exception quotaExceededException = new AmazonEC2Exception("Request has expired");
         quotaExceededException.setServiceName("AmazonEC2");
         quotaExceededException.setStatusCode(400);
         quotaExceededException.setErrorCode("MaxSpotInstanceCountExceeded");
         quotaExceededException.setRequestId("00000000-0000-0000-0000-000000000000");
         when(mockedEC2.requestSpotInstances(any(RequestSpotInstancesRequest.class))).thenThrow(quotaExceededException);
->>>>>>> 0c999bbd
 
         template.provision(2, EnumSet.of(ProvisionOptions.ALLOW_CREATE));
 
@@ -419,7 +414,7 @@
     @Test
     public void testMacConfig() throws Exception {
         String description = "foo ami";
-        SlaveTemplate orig = new  SlaveTemplate("ami-123", EC2AbstractSlave.TEST_ZONE, null, "default", "foo", InstanceType.Mac1Metal, false, "ttt", Node.Mode.NORMAL, description, "bar", "bbb", "aaa", "10", "fff", new MacData("sudo", null, null, "22"), "-Xmx1g", false, "subnet 456", null, null, 0, 0, null, "", true, false, "", false, "", false, false, false, ConnectionStrategy.PUBLIC_IP, -1, null, null, Tenancy.Default);
+        SlaveTemplate orig = new  SlaveTemplate("ami-123", EC2AbstractSlave.TEST_ZONE, null, "default", "foo", InstanceType.Mac1Metal, false, "ttt", Node.Mode.NORMAL, description, "bar", "bbb", "aaa", "10", "fff", new MacData("sudo", null, null, "22", null), "-Xmx1g", false, "subnet 456", null, null, 0, 0, null, "", true, false, "", false, "", false, false, false, ConnectionStrategy.PUBLIC_IP, -1, null, null, Tenancy.Default);
 
         List<SlaveTemplate> templates = new ArrayList<>();
         templates.add(orig);
