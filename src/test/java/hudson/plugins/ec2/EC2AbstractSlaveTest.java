package hudson.plugins.ec2;

import static hudson.plugins.ec2.EC2AbstractSlave.DEFAULT_METADATA_ENDPOINT_ENABLED;
import static hudson.plugins.ec2.EC2AbstractSlave.DEFAULT_METADATA_TOKENS_REQUIRED;
import static hudson.plugins.ec2.EC2AbstractSlave.DEFAULT_METADATA_HOPS_LIMIT;

import hudson.slaves.NodeProperty;
import hudson.model.Node;
import java.util.ArrayList;
import java.util.List;
import org.junit.Rule;
import org.junit.Test;
import org.jvnet.hudson.test.JenkinsRule;
import com.amazonaws.services.ec2.model.InstanceType;

import static org.junit.Assert.assertEquals;

public class EC2AbstractSlaveTest {

    @Rule
    public JenkinsRule r = new JenkinsRule();

    private int timeoutInSecs = Integer.MAX_VALUE;

    @Test
    public void testGetLaunchTimeoutInMillisShouldNotOverflow() throws Exception {
<<<<<<< HEAD
        EC2AbstractSlave slave = new EC2AbstractSlave("name", "id", "description", "fs", 1, null, "label", null, null, "init", "tmpDir", new ArrayList<NodeProperty<?>>(), "root", "jvm", false, "idle", null, "cloud", false, false, Integer.MAX_VALUE, new UnixData("remote", null, "22", null)) {
=======

        EC2AbstractSlave slave = new EC2AbstractSlave("name", "id", "description", "fs", 1, null, "label", null, null, "init", "tmpDir", new ArrayList<NodeProperty<?>>(), "root", "jvm", false, "idle", null, "cloud", Integer.MAX_VALUE, new UnixData("remote", null, null, "22"), ConnectionStrategy.PRIVATE_IP, -1, Tenancy.Default,
                DEFAULT_METADATA_ENDPOINT_ENABLED, DEFAULT_METADATA_TOKENS_REQUIRED, DEFAULT_METADATA_HOPS_LIMIT) {
>>>>>>> 0c999bbd
            @Override
            public void terminate() {
                // To change body of implemented methods use File | Settings |
                // File Templates.
            }

            @Override
            public String getEc2Type() {
                return null; // To change body of implemented methods use File |
                             // Settings | File Templates.
            }
        };

        assertEquals((long) timeoutInSecs * 1000, slave.getLaunchTimeoutInMillis());
    }

    @Test
    public void testMaxUsesBackwardCompat() throws Exception {
        final String description = "description";
        SlaveTemplate orig = new SlaveTemplate("ami-123", EC2AbstractSlave.TEST_ZONE, null, "default", "foo", InstanceType.M1Large, false, "ttt", Node.Mode.NORMAL, description, "bar", "bbb", "aaa", "10", "fff", null, "-Xmx1g", false, "subnet 456", null, null, 1, 1, "", "profile", false, false, "", false, "", false, false, false, ConnectionStrategy.PUBLIC_IP, -1, null, HostKeyVerificationStrategyEnum.CHECK_NEW_HARD, Tenancy.Default, EbsEncryptRootVolume.DEFAULT, DEFAULT_METADATA_ENDPOINT_ENABLED, DEFAULT_METADATA_TOKENS_REQUIRED, DEFAULT_METADATA_HOPS_LIMIT);
        List<SlaveTemplate> templates = new ArrayList<>();
        templates.add(orig);
        AmazonEC2Cloud ac = new AmazonEC2Cloud("us-east-1", false, "abc", "us-east-1", "ghi", "3", templates, null, null);
        r.jenkins.clouds.add(ac);
        EC2AbstractSlave slave = new EC2AbstractSlave("name", "", description, "fs", 1, null, "label", null, null, "init", "tmpDir", new ArrayList<NodeProperty<?>>(), "root", "jvm", false, "idle", null, "ec2-us-east-1", false, Integer.MAX_VALUE, new UnixData("remote", null, null, "22"), ConnectionStrategy.PRIVATE_IP, 0)  {
            @Override
            public void terminate() {
            }

            @Override
            public String getEc2Type() {
                return null;
            }
        };
        assertEquals(-1, slave.maxTotalUses);
    }
}<|MERGE_RESOLUTION|>--- conflicted
+++ resolved
@@ -24,13 +24,9 @@
 
     @Test
     public void testGetLaunchTimeoutInMillisShouldNotOverflow() throws Exception {
-<<<<<<< HEAD
-        EC2AbstractSlave slave = new EC2AbstractSlave("name", "id", "description", "fs", 1, null, "label", null, null, "init", "tmpDir", new ArrayList<NodeProperty<?>>(), "root", "jvm", false, "idle", null, "cloud", false, false, Integer.MAX_VALUE, new UnixData("remote", null, "22", null)) {
-=======
+        EC2AbstractSlave slave = new EC2AbstractSlave("name", "id", "description", "fs", 1, null, "label", null, null, "init", "tmpDir", new ArrayList<NodeProperty<?>>(), "root", "jvm", false, "idle", null, "cloud", Integer.MAX_VALUE, new UnixData("remote", null, null, "22", null), ConnectionStrategy.PRIVATE_IP, -1, Tenancy.Default,
+                DEFAULT_METADATA_ENDPOINT_ENABLED, DEFAULT_METADATA_TOKENS_REQUIRED, DEFAULT_METADATA_HOPS_LIMIT) {
 
-        EC2AbstractSlave slave = new EC2AbstractSlave("name", "id", "description", "fs", 1, null, "label", null, null, "init", "tmpDir", new ArrayList<NodeProperty<?>>(), "root", "jvm", false, "idle", null, "cloud", Integer.MAX_VALUE, new UnixData("remote", null, null, "22"), ConnectionStrategy.PRIVATE_IP, -1, Tenancy.Default,
-                DEFAULT_METADATA_ENDPOINT_ENABLED, DEFAULT_METADATA_TOKENS_REQUIRED, DEFAULT_METADATA_HOPS_LIMIT) {
->>>>>>> 0c999bbd
             @Override
             public void terminate() {
                 // To change body of implemented methods use File | Settings |
@@ -55,7 +51,7 @@
         templates.add(orig);
         AmazonEC2Cloud ac = new AmazonEC2Cloud("us-east-1", false, "abc", "us-east-1", "ghi", "3", templates, null, null);
         r.jenkins.clouds.add(ac);
-        EC2AbstractSlave slave = new EC2AbstractSlave("name", "", description, "fs", 1, null, "label", null, null, "init", "tmpDir", new ArrayList<NodeProperty<?>>(), "root", "jvm", false, "idle", null, "ec2-us-east-1", false, Integer.MAX_VALUE, new UnixData("remote", null, null, "22"), ConnectionStrategy.PRIVATE_IP, 0)  {
+        EC2AbstractSlave slave = new EC2AbstractSlave("name", "", description, "fs", 1, null, "label", null, null, "init", "tmpDir", new ArrayList<NodeProperty<?>>(), "root", "jvm", false, "idle", null, "ec2-us-east-1", false, Integer.MAX_VALUE, new UnixData("remote", null, null, "22", null), ConnectionStrategy.PRIVATE_IP, 0)  {
             @Override
             public void terminate() {
             }
