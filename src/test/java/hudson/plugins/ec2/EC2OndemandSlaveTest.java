package hudson.plugins.ec2;

import hudson.model.Node;
import org.junit.Rule;
import org.junit.Test;
import org.jvnet.hudson.test.JenkinsRule;

import java.util.Collections;

import static org.junit.Assert.assertEquals;

public class EC2OndemandSlaveTest {

    @Rule
    public JenkinsRule r = new JenkinsRule();

    @Test
    public void testSpecifyMode() throws Exception {
<<<<<<< HEAD
        EC2OndemandSlave slaveNormal = new EC2OndemandSlave("instanceId", "description", "remoteFS", 1, "labelString", Node.Mode.NORMAL, "initScript", "tmpDir", "remoteAdmin", "jvmopts", false, "30", "publicDNS", "privateDNS", null, "cloudName", false, false, 0, new UnixData("a", null, "b", null));
        assertEquals(Node.Mode.NORMAL, slaveNormal.getMode());

        EC2OndemandSlave slaveExclusive = new EC2OndemandSlave("instanceId", "description", "remoteFS", 1, "labelString", Node.Mode.EXCLUSIVE, "initScript", "tmpDir", "remoteAdmin", "jvmopts", false, "30", "publicDNS", "privateDNS", null, "cloudName", false, false, 0, new UnixData("a", null, "b", null));
=======
        EC2OndemandSlave slaveNormal = new EC2OndemandSlave("name", "instanceId", "description", "remoteFS", 1, "labelString", Node.Mode.NORMAL, "initScript", "tmpDir", Collections.emptyList(), "remoteAdmin", "jvmopts", false, "30", "publicDNS", "privateDNS", Collections.emptyList(), "cloudName", false,  0, new UnixData("a", null, null, "b"), ConnectionStrategy.PRIVATE_IP, -1);
        assertEquals(Node.Mode.NORMAL, slaveNormal.getMode());

        EC2OndemandSlave slaveExclusive = new EC2OndemandSlave("name", "instanceId", "description", "remoteFS", 1, "labelString", Node.Mode.EXCLUSIVE, "initScript", "tmpDir", Collections.emptyList(), "remoteAdmin", "jvmopts", false, "30", "publicDNS", "privateDNS", Collections.emptyList(), "cloudName", false,  0, new UnixData("a", null, null, "b"), ConnectionStrategy.PRIVATE_IP, -1);
>>>>>>> 0c999bbd
        assertEquals(Node.Mode.EXCLUSIVE, slaveExclusive.getMode());
    }
}<|MERGE_RESOLUTION|>--- conflicted
+++ resolved
@@ -16,17 +16,11 @@
 
     @Test
     public void testSpecifyMode() throws Exception {
-<<<<<<< HEAD
-        EC2OndemandSlave slaveNormal = new EC2OndemandSlave("instanceId", "description", "remoteFS", 1, "labelString", Node.Mode.NORMAL, "initScript", "tmpDir", "remoteAdmin", "jvmopts", false, "30", "publicDNS", "privateDNS", null, "cloudName", false, false, 0, new UnixData("a", null, "b", null));
+        EC2OndemandSlave slaveNormal = new EC2OndemandSlave("name", "instanceId", "description", "remoteFS", 1, "labelString", Node.Mode.NORMAL, "initScript", "tmpDir", Collections.emptyList(), "remoteAdmin", "jvmopts", false, "30", "publicDNS", "privateDNS", Collections.emptyList(), "cloudName", false,  0, new UnixData("a", null, null, "b", null), ConnectionStrategy.PRIVATE_IP, -1);
         assertEquals(Node.Mode.NORMAL, slaveNormal.getMode());
 
-        EC2OndemandSlave slaveExclusive = new EC2OndemandSlave("instanceId", "description", "remoteFS", 1, "labelString", Node.Mode.EXCLUSIVE, "initScript", "tmpDir", "remoteAdmin", "jvmopts", false, "30", "publicDNS", "privateDNS", null, "cloudName", false, false, 0, new UnixData("a", null, "b", null));
-=======
-        EC2OndemandSlave slaveNormal = new EC2OndemandSlave("name", "instanceId", "description", "remoteFS", 1, "labelString", Node.Mode.NORMAL, "initScript", "tmpDir", Collections.emptyList(), "remoteAdmin", "jvmopts", false, "30", "publicDNS", "privateDNS", Collections.emptyList(), "cloudName", false,  0, new UnixData("a", null, null, "b"), ConnectionStrategy.PRIVATE_IP, -1);
-        assertEquals(Node.Mode.NORMAL, slaveNormal.getMode());
+        EC2OndemandSlave slaveExclusive = new EC2OndemandSlave("name", "instanceId", "description", "remoteFS", 1, "labelString", Node.Mode.EXCLUSIVE, "initScript", "tmpDir", Collections.emptyList(), "remoteAdmin", "jvmopts", false, "30", "publicDNS", "privateDNS", Collections.emptyList(), "cloudName", false,  0, new UnixData("a", null, null, "b", null), ConnectionStrategy.PRIVATE_IP, -1);
 
-        EC2OndemandSlave slaveExclusive = new EC2OndemandSlave("name", "instanceId", "description", "remoteFS", 1, "labelString", Node.Mode.EXCLUSIVE, "initScript", "tmpDir", Collections.emptyList(), "remoteAdmin", "jvmopts", false, "30", "publicDNS", "privateDNS", Collections.emptyList(), "cloudName", false,  0, new UnixData("a", null, null, "b"), ConnectionStrategy.PRIVATE_IP, -1);
->>>>>>> 0c999bbd
         assertEquals(Node.Mode.EXCLUSIVE, slaveExclusive.getMode());
     }
 }