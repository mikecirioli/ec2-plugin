package hudson.plugins.ec2;

import hudson.Extension;
import hudson.model.Descriptor;

import hudson.util.FormValidation;
import jenkins.model.Jenkins;
import org.apache.commons.lang.StringUtils;
import org.kohsuke.accmod.Restricted;
import org.kohsuke.accmod.restrictions.NoExternalUse;
import org.kohsuke.stapler.DataBoundConstructor;
import org.kohsuke.stapler.QueryParameter;

import java.util.concurrent.TimeUnit;

public class UnixData extends AMITypeData {
    private final String rootCommandPrefix;
    private final String slaveCommandPrefix;
    private final String slaveCommandSuffix;
    private final String sshPort;
    private final String bootDelay;

    @DataBoundConstructor
<<<<<<< HEAD
    public UnixData(String rootCommandPrefix, String slaveCommandPrefix, String sshPort, String bootDelay) {
=======
    public UnixData(String rootCommandPrefix, String slaveCommandPrefix, String slaveCommandSuffix, String sshPort) {
>>>>>>> 0c999bbd
        this.rootCommandPrefix = rootCommandPrefix;
        this.slaveCommandPrefix = slaveCommandPrefix;
        this.slaveCommandSuffix = slaveCommandSuffix;
        this.sshPort = sshPort;
        this.bootDelay = bootDelay;

        this.readResolve();
    }

    protected Object readResolve() {
        Jenkins j = Jenkins.getInstanceOrNull();
        if (j != null) {
            j.checkPermission(Jenkins.ADMINISTER);
        }
        return this;
    }

    @Override
    public boolean isWindows() {
        return false;
    }

    @Override
    public boolean isUnix() {
        return true;
    }

    @Override
    public boolean isMac() {
        return false;
    }

    @Extension
    public static class DescriptorImpl extends Descriptor<AMITypeData> {
        @Override
        public String getDisplayName() {
            return "unix";
        }

        @Restricted(NoExternalUse.class)
        public FormValidation doCheckRootCommandPrefix(@QueryParameter String value){
            if(StringUtils.isBlank(value) || Jenkins.get().hasPermission(Jenkins.ADMINISTER)){
                return FormValidation.ok();
            }else{
                return FormValidation.error(Messages.General_MissingPermission());
            }
        }

        @Restricted(NoExternalUse.class)
        public FormValidation doCheckSlaveCommandPrefix(@QueryParameter String value){
            if(StringUtils.isBlank(value) || Jenkins.get().hasPermission(Jenkins.ADMINISTER)){
                return FormValidation.ok();
            }else{
                return FormValidation.error(Messages.General_MissingPermission());
            }
        }

        @Restricted(NoExternalUse.class)
        public FormValidation doCheckSlaveCommandSuffix(@QueryParameter String value){
            if(StringUtils.isBlank(value) || Jenkins.get().hasPermission(Jenkins.ADMINISTER)){
                return FormValidation.ok();
            }else{
                return FormValidation.error(Messages.General_MissingPermission());
            }
        }
    }

    public String getRootCommandPrefix() {
        return rootCommandPrefix;
    }

    public String getSlaveCommandPrefix() {
        return slaveCommandPrefix;
    }

    public String getSlaveCommandSuffix() {
        return slaveCommandSuffix;
    }

    public String getSshPort() {
        return sshPort == null || sshPort.isEmpty() ? "22" : sshPort;
    }

    public String getBootDelay() {
        return bootDelay;
    }

    public int getBootDelayInMillis() {
        if (bootDelay == null)
            return 0;
        try {
            return (int) TimeUnit.SECONDS.toMillis(Integer.parseInt(bootDelay));
        } catch (NumberFormatException nfe) {
            return 0;
        }
    }

    @Override
    public int hashCode() {
        final int prime = 31;
        int result = 1;
        result = prime * result + ((rootCommandPrefix == null) ? 0 : rootCommandPrefix.hashCode());
        result = prime * result + ((slaveCommandPrefix == null) ? 0 : slaveCommandPrefix.hashCode());
        result = prime * result + ((slaveCommandSuffix == null) ? 0 : slaveCommandSuffix.hashCode());
        result = prime * result + ((sshPort == null) ? 0 : sshPort.hashCode());
        result = prime * result + ((bootDelay == null) ? 0 : bootDelay.hashCode());
        return result;
    }

    @Override
    public boolean equals(Object obj) {
        if (this == obj)
            return true;
        if (obj == null)
            return false;
        if (this.getClass() != obj.getClass())
            return false;
        final UnixData other = (UnixData) obj;
        if (StringUtils.isEmpty(rootCommandPrefix)) {
            if (!StringUtils.isEmpty(other.rootCommandPrefix))
                return false;
        } else if (!rootCommandPrefix.equals(other.rootCommandPrefix))
            return false;
        if (StringUtils.isEmpty(slaveCommandPrefix)) {
            if (!StringUtils.isEmpty(other.slaveCommandPrefix))
                return false;
        } else if (!slaveCommandPrefix.equals(other.slaveCommandPrefix))
            return false;
        if (StringUtils.isEmpty(slaveCommandSuffix)) {
            if (!StringUtils.isEmpty(other.slaveCommandSuffix))
                return false;
        } else if (!slaveCommandSuffix.equals(other.slaveCommandSuffix))
            return false;
        if (StringUtils.isEmpty(sshPort)) {
            if (!StringUtils.isEmpty(other.sshPort))
                return false;
        } else if (!sshPort.equals(other.sshPort))
            return false;
        if (bootDelay == null) {
            if (other.bootDelay != null)
                return false;
        } else if (!bootDelay.equals(other.bootDelay))
            return false;
        return true;
    }
}<|MERGE_RESOLUTION|>--- conflicted
+++ resolved
@@ -21,11 +21,7 @@
     private final String bootDelay;
 
     @DataBoundConstructor
-<<<<<<< HEAD
-    public UnixData(String rootCommandPrefix, String slaveCommandPrefix, String sshPort, String bootDelay) {
-=======
-    public UnixData(String rootCommandPrefix, String slaveCommandPrefix, String slaveCommandSuffix, String sshPort) {
->>>>>>> 0c999bbd
+    public UnixData(String rootCommandPrefix, String slaveCommandPrefix, String slaveCommandSuffix, String sshPort, String bootDelay) {
         this.rootCommandPrefix = rootCommandPrefix;
         this.slaveCommandPrefix = slaveCommandPrefix;
         this.slaveCommandSuffix = slaveCommandSuffix;
@@ -113,16 +109,6 @@
         return bootDelay;
     }
 
-    public int getBootDelayInMillis() {
-        if (bootDelay == null)
-            return 0;
-        try {
-            return (int) TimeUnit.SECONDS.toMillis(Integer.parseInt(bootDelay));
-        } catch (NumberFormatException nfe) {
-            return 0;
-        }
-    }
-
     @Override
     public int hashCode() {
         final int prime = 31;
