/*
 * The MIT License
 *
 * Copyright (c) 2004-, Kohsuke Kawaguchi, Sun Microsystems, Inc., and a number of other of contributors
 *
 * Permission is hereby granted, free of charge, to any person obtaining a copy
 * of this software and associated documentation files (the "Software"), to deal
 * in the Software without restriction, including without limitation the rights
 * to use, copy, modify, merge, publish, distribute, sublicense, and/or sell
 * copies of the Software, and to permit persons to whom the Software is
 * furnished to do so, subject to the following conditions:
 *
 * The above copyright notice and this permission notice shall be included in
 * all copies or substantial portions of the Software.
 *
 * THE SOFTWARE IS PROVIDED "AS IS", WITHOUT WARRANTY OF ANY KIND, EXPRESS OR
 * IMPLIED, INCLUDING BUT NOT LIMITED TO THE WARRANTIES OF MERCHANTABILITY,
 * FITNESS FOR A PARTICULAR PURPOSE AND NONINFRINGEMENT. IN NO EVENT SHALL THE
 * AUTHORS OR COPYRIGHT HOLDERS BE LIABLE FOR ANY CLAIM, DAMAGES OR OTHER
 * LIABILITY, WHETHER IN AN ACTION OF CONTRACT, TORT OR OTHERWISE, ARISING FROM,
 * OUT OF OR IN CONNECTION WITH THE SOFTWARE OR THE USE OR OTHER DEALINGS IN
 * THE SOFTWARE.
 */
package hudson.plugins.ec2;

import hudson.Util;
import hudson.model.Computer;
import hudson.model.Descriptor;
import hudson.model.Descriptor.FormException;
import hudson.model.Node;
import hudson.model.Slave;
import hudson.plugins.ec2.util.AmazonEC2Factory;
import hudson.plugins.ec2.util.ResettableCountDownLatch;
import hudson.slaves.NodeProperty;
import hudson.slaves.ComputerLauncher;
import hudson.slaves.RetentionStrategy;
import hudson.util.ListBoxModel;

import java.io.IOException;
import java.util.ArrayList;
import java.util.Collections;
import java.util.HashSet;
import java.util.LinkedList;
import java.util.List;
import java.util.concurrent.TimeUnit;
import java.util.logging.Level;
import java.util.logging.Logger;

import hudson.util.Secret;
import jenkins.model.Jenkins;
import net.sf.json.JSONObject;

import org.apache.commons.lang.StringUtils;
import org.kohsuke.stapler.QueryParameter;
import org.kohsuke.stapler.StaplerRequest;

import com.amazonaws.AmazonClientException;
import com.amazonaws.auth.AWSCredentialsProvider;
import com.amazonaws.services.ec2.AmazonEC2;
import com.amazonaws.services.ec2.model.AvailabilityZone;
import com.amazonaws.services.ec2.model.CreateTagsRequest;
import com.amazonaws.services.ec2.model.DeleteTagsRequest;
import com.amazonaws.services.ec2.model.DescribeAvailabilityZonesResult;
import com.amazonaws.services.ec2.model.Instance;
import com.amazonaws.services.ec2.model.InstanceBlockDeviceMapping;
import com.amazonaws.services.ec2.model.InstanceStateName;
import com.amazonaws.services.ec2.model.InstanceType;
import com.amazonaws.services.ec2.model.StopInstancesRequest;
import com.amazonaws.services.ec2.model.Tag;
import com.amazonaws.services.ec2.model.TerminateInstancesRequest;

/**
 * Agent running on EC2.
 *
 * @author Kohsuke Kawaguchi
 */
@SuppressWarnings("serial")
public abstract class EC2AbstractSlave extends Slave {
    public static final Boolean DEFAULT_METADATA_ENDPOINT_ENABLED = Boolean.TRUE;
    public static final Boolean DEFAULT_METADATA_TOKENS_REQUIRED = Boolean.FALSE;
    public static final Integer DEFAULT_METADATA_HOPS_LIMIT = 1;

    private static final Logger LOGGER = Logger.getLogger(EC2AbstractSlave.class.getName());

    protected String instanceId;

    /**
     * Comes from {@link SlaveTemplate#initScript}.
     */
    public final String initScript;
    public final String tmpDir;
    public final String remoteAdmin; // e.g. 'ubuntu'

    public final String templateDescription;

    public final String jvmopts; // e.g. -Xmx1g
    public final boolean stopOnTerminate;
    public final String idleTerminationMinutes;

    @Deprecated
    public transient boolean useDedicatedTenancy;

    public boolean isConnected = false;
    public List<EC2Tag> tags;
    public final String cloudName;
    public AMITypeData amiType;
    public int maxTotalUses;
    public final Tenancy tenancy;
    private String instanceType;

    private Boolean metadataEndpointEnabled;
    private Boolean metadataTokensRequired;
    private Integer metadataHopsLimit;

    // Temporary stuff that is obtained live from EC2
    public transient String publicDNS;
    public transient String privateDNS;

    /* The last instance data to be fetched for the agent */
    protected transient Instance lastFetchInstance = null;

    /* The time at which we fetched the last instance data */
    protected transient long lastFetchTime;

    /** Terminate was scheduled */
    protected transient ResettableCountDownLatch terminateScheduled = new ResettableCountDownLatch(1, false);

    /*
     * The time (in milliseconds) after which we will always re-fetch externally changeable EC2 data when we are asked
     * for it
     */
    protected static final long MIN_FETCH_TIME = Long.getLong("hudson.plugins.ec2.EC2AbstractSlave.MIN_FETCH_TIME",
            TimeUnit.SECONDS.toMillis(20));

    protected final int launchTimeout;

    // Deprecated by the AMITypeData data structure
    @Deprecated
    protected transient int sshPort;

    @Deprecated
    public transient String rootCommandPrefix; // e.g. 'sudo'

    @Deprecated
    public transient boolean usePrivateDnsName;

    public transient String slaveCommandPrefix;

    public transient String slaveCommandSuffix;

    private transient long createdTime;

    public static final String TEST_ZONE = "testZone";

    public EC2AbstractSlave(String name, String instanceId, String templateDescription, String remoteFS, int numExecutors, Mode mode, String labelString, ComputerLauncher launcher, RetentionStrategy<EC2Computer> retentionStrategy, String initScript, String tmpDir, List<? extends NodeProperty<?>> nodeProperties, String remoteAdmin, String jvmopts, boolean stopOnTerminate, String idleTerminationMinutes, List<EC2Tag> tags, String cloudName, int launchTimeout, AMITypeData amiType, ConnectionStrategy connectionStrategy, int maxTotalUses, Tenancy tenancy,
                            Boolean metadataEndpointEnabled, Boolean metadataTokensRequired, Integer metadataHopsLimit)
            throws FormException, IOException {
        super(name, remoteFS, launcher);
        setNumExecutors(numExecutors);
        setMode(mode);
        setLabelString(labelString);
        setRetentionStrategy(retentionStrategy);
        setNodeProperties(nodeProperties);

        this.instanceId = instanceId;
        this.templateDescription = templateDescription;
        this.initScript = initScript;
        this.tmpDir = tmpDir;
        this.remoteAdmin = remoteAdmin;
        this.jvmopts = jvmopts;
        this.stopOnTerminate = stopOnTerminate;
        this.idleTerminationMinutes = idleTerminationMinutes;
        this.tags = tags;
        this.usePrivateDnsName = connectionStrategy == ConnectionStrategy.PRIVATE_DNS;
        this.useDedicatedTenancy = tenancy == Tenancy.Dedicated;
        this.cloudName = cloudName;
        this.launchTimeout = launchTimeout;
        this.amiType = amiType;
        this.maxTotalUses = maxTotalUses;
        this.tenancy = tenancy != null ? tenancy : Tenancy.Default;
        this.metadataEndpointEnabled = metadataEndpointEnabled;
        this.metadataTokensRequired = metadataTokensRequired;
        this.metadataHopsLimit = metadataHopsLimit;
        readResolve();
    }

    @Deprecated
    public EC2AbstractSlave(String name, String instanceId, String templateDescription, String remoteFS, int numExecutors, Mode mode, String labelString, ComputerLauncher launcher, RetentionStrategy<EC2Computer> retentionStrategy, String initScript, String tmpDir, List<? extends NodeProperty<?>> nodeProperties, String remoteAdmin, String jvmopts, boolean stopOnTerminate, String idleTerminationMinutes, List<EC2Tag> tags, String cloudName, int launchTimeout, AMITypeData amiType, ConnectionStrategy connectionStrategy, int maxTotalUses, Tenancy tenancy)
            throws FormException, IOException {
        this(name, instanceId, templateDescription, remoteFS, numExecutors, mode, labelString, launcher, retentionStrategy, initScript, tmpDir, nodeProperties, remoteAdmin, jvmopts, stopOnTerminate, idleTerminationMinutes, tags, cloudName, launchTimeout, amiType, connectionStrategy, maxTotalUses, tenancy, DEFAULT_METADATA_ENDPOINT_ENABLED, DEFAULT_METADATA_TOKENS_REQUIRED, DEFAULT_METADATA_HOPS_LIMIT);

    }

    @Deprecated
    public EC2AbstractSlave(String name, String instanceId, String templateDescription, String remoteFS, int numExecutors, Mode mode, String labelString, ComputerLauncher launcher, RetentionStrategy<EC2Computer> retentionStrategy, String initScript, String tmpDir, List<? extends NodeProperty<?>> nodeProperties, String remoteAdmin, String jvmopts, boolean stopOnTerminate, String idleTerminationMinutes, List<EC2Tag> tags, String cloudName, boolean useDedicatedTenancy, int launchTimeout, AMITypeData amiType, ConnectionStrategy connectionStrategy, int maxTotalUses)
            throws FormException, IOException {

        this(name, instanceId, templateDescription, remoteFS, numExecutors, mode, labelString, launcher, retentionStrategy, initScript, tmpDir, nodeProperties, remoteAdmin, jvmopts, stopOnTerminate, idleTerminationMinutes, tags, cloudName, launchTimeout, amiType, connectionStrategy, maxTotalUses, Tenancy.backwardsCompatible(useDedicatedTenancy));
    }

    @Deprecated
    public EC2AbstractSlave(String name, String instanceId, String templateDescription, String remoteFS, int numExecutors, Mode mode, String labelString, ComputerLauncher launcher, RetentionStrategy<EC2Computer> retentionStrategy, String initScript, String tmpDir, List<? extends NodeProperty<?>> nodeProperties, String remoteAdmin, String jvmopts, boolean stopOnTerminate, String idleTerminationMinutes, List<EC2Tag> tags, String cloudName, boolean usePrivateDnsName, boolean useDedicatedTenancy, int launchTimeout, AMITypeData amiType)
            throws FormException, IOException {
        this(name, instanceId, templateDescription, remoteFS, numExecutors, mode, labelString, launcher, retentionStrategy, initScript, tmpDir, nodeProperties, remoteAdmin, jvmopts, stopOnTerminate, idleTerminationMinutes, tags, cloudName, useDedicatedTenancy, launchTimeout, amiType, ConnectionStrategy.backwardsCompatible(usePrivateDnsName, false, false), -1);
    }

    @Override
    protected Object readResolve() {
        /*
         * If instanceId is null, this object was deserialized from an old version of the plugin, where this field did
         * not exist (prior to version 1.18). In those versions, the node name *was* the instance ID, so we can get it
         * from there.
         */
        if (instanceId == null) {
            instanceId = getNodeName();
        }

        if (amiType == null) {
<<<<<<< HEAD
            amiType = new UnixData(rootCommandPrefix, slaveCommandPrefix, Integer.toString(sshPort), null);
=======
            amiType = new UnixData(rootCommandPrefix, slaveCommandPrefix, slaveCommandSuffix, Integer.toString(sshPort));
        }

        if (maxTotalUses == 0) {
            EC2Cloud cloud = getCloud();
            if (cloud != null) {
                SlaveTemplate template = cloud.getTemplate(templateDescription);
                if (template != null) {
                    if (template.getMaxTotalUses() == -1) {
                        maxTotalUses = -1;
                    }
                }
            }
        }

        /*
         * If this field is null (as it would be if this object is deserialized and not constructed normally) then
         * we need to explicitly initialize it, otherwise we will cause major blocker issues such as this one which
         * made Jenkins entirely unusable for some in the 1.50 release:
         * https://issues.jenkins-ci.org/browse/JENKINS-62043
         */
        if (terminateScheduled == null) {
            terminateScheduled = new ResettableCountDownLatch(1, false);
>>>>>>> 0c999bbd
        }

        return this;
    }

    public EC2Cloud getCloud() {
        return (EC2Cloud) Jenkins.get().getCloud(cloudName);
    }

    /**
     * See http://aws.amazon.com/ec2/instance-types/
     */
    /* package */static int toNumExecutors(InstanceType it) {
        switch (it) {
        case T1Micro:
            return 1;
        case M1Small:
            return 1;
        case M1Medium:
            return 2;
        case M3Medium:
            return 2;
        case T3Nano:
            return 2;
        case T3aNano:
            return 2;
        case T3Micro:
            return 2;
        case T3aMicro:
            return 2;
        case T3Small:
            return 2;
        case T3aSmall:
            return 2;
        case T3Medium:
            return 2;
        case T3aMedium:
            return 2;
        case A1Large:
            return 2;
        case T3Large:
            return 3;
        case T3aLarge:
            return 3;
        case M1Large:
            return 4;
        case M3Large:
            return 4;
        case M4Large:
            return 4;
        case M5Large:
            return 4;
        case M5aLarge:
            return 4;
        case T3Xlarge:
            return 5;
        case T3aXlarge:
            return 5;
        case A1Xlarge:
            return 5;
        case C1Medium:
            return 5;
        case M2Xlarge:
            return 6;
        case C3Large:
            return 7;
        case C4Large:
            return 7;
        case C5Large:
            return 7;
        case C5dLarge:
            return 7;
        case M1Xlarge:
            return 8;
        case T32xlarge:
            return 10;
        case T3a2xlarge:
            return 10;
        case A12xlarge:
            return 10;
        case M22xlarge:
            return 13;
        case M3Xlarge:
            return 13;
        case M4Xlarge:
            return 13;
        case M5Xlarge:
            return 13;
        case M5aXlarge:
            return 13;
        case A14xlarge:
            return 14;
        case C3Xlarge:
            return 14;
        case C4Xlarge:
            return 14;
        case C5Xlarge:
            return 14;
        case C5dXlarge:
            return 14;
        case C1Xlarge:
            return 20;
        case M24xlarge:
            return 26;
        case M32xlarge:
            return 26;
        case M42xlarge:
            return 26;
        case M52xlarge:
            return 26;
        case M5a2xlarge:
            return 26;
        case G22xlarge:
            return 26;
        case C32xlarge:
            return 28;
        case C42xlarge:
            return 28;
        case C52xlarge:
            return 28;
        case C5d2xlarge:
            return 28;
        case Cc14xlarge:
            return 33;
        case Cg14xlarge:
            return 33;
        case Hi14xlarge:
            return 35;
        case Hs18xlarge:
            return 35;
        case C34xlarge:
            return 55;
        case C44xlarge:
            return 55;
        case C54xlarge:
            return 55;
        case C5d4xlarge:
            return 55;
        case M44xlarge:
            return 55;
        case M54xlarge:
            return 55;
        case M5a4xlarge:
            return 55;
        case Cc28xlarge:
            return 88;
        case Cr18xlarge:
            return 88;
        case C38xlarge:
            return 108;
        case C48xlarge:
            return 108;
        case C59xlarge:
            return 108;
        case C5d9xlarge:
            return 108;
        case M410xlarge:
            return 120;
        case M512xlarge:
            return 120;
        case M5a12xlarge:
            return 120;
        case M416xlarge:
            return 160;
        case C518xlarge:
            return 216;
        case C5d18xlarge:
            return 216;
        case M524xlarge:
            return 240;
        case M5a24xlarge:
            return 240;
        case Dl124xlarge:
            return 250;
         case Mac1Metal:
            return 1;
            // We don't have a suggestion, but we don't want to fail completely
            // surely?
        default:
            return 1;
        }
    }

    /**
     * EC2 instance ID.
     */
    public String getInstanceId() {
        return instanceId;
    }

    @Override
    public Computer createComputer() {
        return new EC2Computer(this);
    }

    /**
     * Returns view of AWS EC2 Instance.
     *
     * @param instanceId instance id.
     * @param cloud cloud provider (EC2Cloud compatible).
     * @return instance in EC2.
     */
    public static Instance getInstance(String instanceId, EC2Cloud cloud) {
        Instance i = null;
        try {
            i = CloudHelper.getInstanceWithRetry(instanceId, cloud);
        } catch (InterruptedException e) {
            // We'll just retry next time we test for idleness.
            LOGGER.fine("InterruptedException while get " + instanceId + " Exception: " + e);
        }
        return i;
    }
    /**
     * Terminates the instance in EC2.
     */
    public abstract void terminate();

    void stop() {
        try {
            AmazonEC2 ec2 = getCloud().connect();
            StopInstancesRequest request = new StopInstancesRequest(Collections.singletonList(getInstanceId()));
            LOGGER.fine("Sending stop request for " + getInstanceId());
            ec2.stopInstances(request);
            LOGGER.info("EC2 instance stop request sent for " + getInstanceId());
            Computer computer = toComputer();
            if (computer != null) {
                computer.disconnect(null);
            }
        } catch (AmazonClientException e) {
            LOGGER.log(Level.WARNING, "Failed to stop EC2 instance: " + getInstanceId(), e);
        }

    }

    boolean terminateInstance() {
        try {
            AmazonEC2 ec2 = getCloud().connect();
            TerminateInstancesRequest request = new TerminateInstancesRequest(Collections.singletonList(getInstanceId()));
            LOGGER.fine("Sending terminate request for " + getInstanceId());
            ec2.terminateInstances(request);
            LOGGER.info("EC2 instance terminate request sent for " + getInstanceId());
            return true;
        } catch (AmazonClientException e) {
            LOGGER.log(Level.WARNING, "Failed to terminate EC2 instance: " + getInstanceId(), e);
            return false;
        }
    }

    @Override
    public Node reconfigure(final StaplerRequest req, JSONObject form) throws FormException {
        if (form == null) {
            return null;
        }

        EC2AbstractSlave result = (EC2AbstractSlave) super.reconfigure(req, form);

        if (result != null) {
            /* Get rid of the old tags, as represented by ourselves. */
            clearLiveInstancedata();

            /* Set the new tags, as represented by our successor */
            result.pushLiveInstancedata();
            return result;
        }
        return null;
    }

    @Override
    public boolean isAcceptingTasks() {
        return terminateScheduled.getCount() == 0;
    }

    void idleTimeout() {
        LOGGER.info("EC2 instance idle time expired: " + getInstanceId());
        if (!stopOnTerminate) {
            terminate();
        } else {
            stop();
        }
    }

    void launchTimeout(){
        LOGGER.info("EC2 instance failed to launch: " + getInstanceId());
        terminate();
    }

    public long getLaunchTimeoutInMillis() {
        // this should be fine as long as launchTimeout remains an int type
        return launchTimeout * 1000L;
    }

    public String getRemoteAdmin() {
        if (remoteAdmin == null || remoteAdmin.length() == 0)
            return amiType.isWindows() ? "Administrator" : "root";
        return remoteAdmin;
    }

    String getRootCommandPrefix() {
        String commandPrefix = (amiType.isUnix() ? ((UnixData) amiType).getRootCommandPrefix() : (amiType.isMac() ? ((MacData) amiType).getRootCommandPrefix() : ""));
        if (commandPrefix == null || commandPrefix.length() == 0)
            return "";
        return commandPrefix + " ";
    }

    String getSlaveCommandPrefix() {
        String commandPrefix = (amiType.isUnix() ? ((UnixData) amiType).getSlaveCommandPrefix() :(amiType.isMac() ? ((MacData) amiType).getSlaveCommandPrefix() : ""));
        if (commandPrefix == null || commandPrefix.length() == 0)
            return "";
        return commandPrefix + " ";
    }

    String getSlaveCommandSuffix() {
        String commandSuffix = (amiType.isUnix() ? ((UnixData) amiType).getSlaveCommandSuffix() :(amiType.isMac() ? ((MacData) amiType).getSlaveCommandSuffix() : ""));
        if (commandSuffix == null || commandSuffix.length() == 0)
            return "";
        return " " + commandSuffix;
    }

    String getJvmopts() {
        return Util.fixNull(jvmopts);
    }

    public int getSshPort() {
        String sshPort = (amiType.isUnix() ? ((UnixData) amiType).getSshPort() :(amiType.isMac() ? ((MacData) amiType).getSshPort() : "22"));
        if (sshPort == null || sshPort.length() == 0)
            return 22;

        int port = 0;
        try {
            port = Integer.parseInt(sshPort);
        } catch (Exception e) {
        }
        return port != 0 ? port : 22;
    }

    public boolean getStopOnTerminate() {
        return stopOnTerminate;
    }

    /**
     * Called when the agent is connected to Jenkins
     */
    public void onConnected() {
        isConnected = true;
    }

    protected boolean isAlive(boolean force) {
        fetchLiveInstanceData(force);
        if (lastFetchInstance == null)
            return false;
        if (lastFetchInstance.getState().getName().equals(InstanceStateName.Terminated.toString()))
            return false;
        return true;
    }

    /*
     * Much of the EC2 data is beyond our direct control, therefore we need to refresh it from time to time to ensure we
     * reflect the reality of the instances.
     */
    private void fetchLiveInstanceData(boolean force) throws AmazonClientException {
        /*
         * If we've grabbed the data recently, don't bother getting it again unless we are forced
         */
        long now = System.currentTimeMillis();
        if ((lastFetchTime > 0) && (now - lastFetchTime < MIN_FETCH_TIME) && !force) {
            return;
        }

        if (getInstanceId() == null || getInstanceId().isEmpty()) {
            /*
             * The getInstanceId() implementation on EC2SpotSlave can return null if the spot request doesn't yet know
             * the instance id that it is starting. What happens is that null is passed to getInstanceId() which
             * searches AWS but without an instanceID the search returns some random box. We then fetch its metadata,
             * including tags, and then later, when the spot request eventually gets the instanceID correctly we push
             * the saved tags from that random box up to the new spot resulting in confusion and delay.
             */
            return;
        }

        Instance i = null;
        try {
            i = CloudHelper.getInstanceWithRetry(getInstanceId(), getCloud());
        } catch (InterruptedException e) {
            // We'll just retry next time we test for idleness.
            LOGGER.fine("InterruptedException while get " + getInstanceId()
                    + " Exception: " + e);
            return;
        }


        lastFetchTime = now;
        lastFetchInstance = i;
        if (i == null)
            return;

        publicDNS = i.getPublicDnsName();
        privateDNS = i.getPrivateIpAddress();
        createdTime = i.getLaunchTime().getTime();
        instanceType = i.getInstanceType();

        /*
         * Only fetch tags from live instance if tags are set. This check is required to mitigate a race condition
         * when fetchLiveInstanceData() is called before pushLiveInstancedata().
         */
        if(!i.getTags().isEmpty()) {
            tags = new LinkedList<EC2Tag>();
            for (Tag t : i.getTags()) {
                tags.add(new EC2Tag(t.getKey(), t.getValue()));
            }
        }
    }

    /*
     * Clears all existing tag data so that we can force the instance into a known state
     */
    protected void clearLiveInstancedata() throws AmazonClientException {
        Instance inst = null;
        try {
            inst = CloudHelper.getInstanceWithRetry(getInstanceId(), getCloud());
        } catch (InterruptedException e) {
            // We'll just retry next time we test for idleness.
            LOGGER.fine("InterruptedException while get " + getInstanceId()
                    + " Exception: " + e);
            return;
        }


        /* Now that we have our instance, we can clear the tags on it */
        if (!tags.isEmpty()) {
            HashSet<Tag> instTags = new HashSet<Tag>();

            for (EC2Tag t : tags) {
                instTags.add(new Tag(t.getName(), t.getValue()));
            }

            List<String> resources = getResourcesToTag(inst);
            DeleteTagsRequest tagRequest = new DeleteTagsRequest();
            tagRequest.withResources(resources).setTags(instTags);
            getCloud().connect().deleteTags(tagRequest);
        }
    }

    /*
     * Sets tags on an instance and on the volumes attached to it. This will not clear existing tag data, so call
     * clearLiveInstancedata if needed
     */
    protected void pushLiveInstancedata() throws AmazonClientException {
        Instance inst = null;
        try {
            inst = CloudHelper.getInstanceWithRetry(getInstanceId(), getCloud());
        } catch (InterruptedException e) {
            // We'll just retry next time we test for idleness.
            LOGGER.fine("InterruptedException while get " + getInstanceId()
                    + " Exception: " + e);
        }


        /* Now that we have our instance, we can set tags on it */
        if (inst != null && tags != null && !tags.isEmpty()) {
            HashSet<Tag> instTags = new HashSet<Tag>();

            for (EC2Tag t : tags) {
                instTags.add(new Tag(t.getName(), t.getValue()));
            }

            List<String> resources = getResourcesToTag(inst);
            CreateTagsRequest tagRequest = new CreateTagsRequest();
            tagRequest.withResources(resources).setTags(instTags);
            getCloud().connect().createTags(tagRequest);
        }
    }

    /*
     * Get resources to tag, that is the instance itself and the volumes attached to it.
     */
    private List<String> getResourcesToTag(Instance inst) {
        List<String> resources = new ArrayList<>();
        resources.add(inst.getInstanceId());
        for(InstanceBlockDeviceMapping blockDeviceMapping : inst.getBlockDeviceMappings()) {
            resources.add(blockDeviceMapping.getEbs().getVolumeId());
        }
        return resources;
    }

    public String getPublicDNS() {
        fetchLiveInstanceData(false);
        return publicDNS;
    }

    public String getPrivateDNS() {
        fetchLiveInstanceData(false);
        return privateDNS;
    }

    public String getInstanceType() {
        fetchLiveInstanceData(false);
        return instanceType;
    }

    public List<EC2Tag> getTags() {
        fetchLiveInstanceData(false);
        return Collections.unmodifiableList(tags);
    }

    public long getCreatedTime() {
        fetchLiveInstanceData(false);
        return createdTime;
    }

    @Deprecated
    public boolean getUsePrivateDnsName() {
        return usePrivateDnsName;
    }

    public Secret getAdminPassword() {
        return amiType.isWindows() ? ((WindowsData) amiType).getPassword() : Secret.fromString("");
    }

    public boolean isUseHTTPS() {
        return amiType.isWindows() && ((WindowsData) amiType).isUseHTTPS();
    }

    public int getBootDelay() {
        return amiType.getBootDelayInMillis();
    }

    public boolean isSpecifyPassword() {
        return amiType.isWindows() && ((WindowsData) amiType).isSpecifyPassword();
    }

    public boolean isAllowSelfSignedCertificate() {
        return amiType.isWindows() && ((WindowsData) amiType).isAllowSelfSignedCertificate();
    }

    public static ListBoxModel fillZoneItems(AWSCredentialsProvider credentialsProvider, String region) {
        ListBoxModel model = new ListBoxModel();

        if (!StringUtils.isEmpty(region)) {
            AmazonEC2 client = AmazonEC2Factory.getInstance().connect(credentialsProvider, AmazonEC2Cloud.getEc2EndpointUrl(region));
            DescribeAvailabilityZonesResult zones = client.describeAvailabilityZones();
            List<AvailabilityZone> zoneList = zones.getAvailabilityZones();
            model.add("<not specified>", "");
            for (AvailabilityZone z : zoneList) {
                model.add(z.getZoneName(), z.getZoneName());
            }
        }
        return model;
    }

    /*
     * Used to determine if the agent is On Demand or Spot
     */
    abstract public String getEc2Type();

    public static abstract class DescriptorImpl extends SlaveDescriptor {

        @Override
        public abstract String getDisplayName();

        @Override
        public boolean isInstantiable() {
            return false;
        }

        public ListBoxModel doFillZoneItems(@QueryParameter boolean useInstanceProfileForCredentials,
                                            @QueryParameter String credentialsId,
                                            @QueryParameter String region,
                                            @QueryParameter String roleArn,
                                            @QueryParameter String roleSessionName) {
            AWSCredentialsProvider credentialsProvider = EC2Cloud.createCredentialsProvider(useInstanceProfileForCredentials, credentialsId, roleArn, roleSessionName, region);
            return fillZoneItems(credentialsProvider, region);
        }

        public List<Descriptor<AMITypeData>> getAMITypeDescriptors() {
            return Jenkins.get().getDescriptorList(AMITypeData.class);
        }
    }

}<|MERGE_RESOLUTION|>--- conflicted
+++ resolved
@@ -216,10 +216,7 @@
         }
 
         if (amiType == null) {
-<<<<<<< HEAD
-            amiType = new UnixData(rootCommandPrefix, slaveCommandPrefix, Integer.toString(sshPort), null);
-=======
-            amiType = new UnixData(rootCommandPrefix, slaveCommandPrefix, slaveCommandSuffix, Integer.toString(sshPort));
+            amiType = new UnixData(rootCommandPrefix, slaveCommandPrefix, slaveCommandSuffix, Integer.toString(sshPort), null);
         }
 
         if (maxTotalUses == 0) {
@@ -242,7 +239,6 @@
          */
         if (terminateScheduled == null) {
             terminateScheduled = new ResettableCountDownLatch(1, false);
->>>>>>> 0c999bbd
         }
 
         return this;
