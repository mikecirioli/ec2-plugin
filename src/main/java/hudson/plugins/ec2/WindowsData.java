package hudson.plugins.ec2;

import hudson.Extension;
import hudson.model.Descriptor;
<<<<<<< HEAD

import hudson.plugins.ec2.util.FIPS140Utils;
import hudson.util.FormValidation;
import hudson.util.Secret;
import jenkins.model.Jenkins;
import jenkins.security.FIPS140;
=======
import hudson.util.Secret;
import java.util.Objects;
import java.util.concurrent.TimeUnit;
>>>>>>> 87175d20
import org.kohsuke.stapler.DataBoundConstructor;
import org.kohsuke.stapler.QueryParameter;
import org.kohsuke.stapler.verb.POST;


public class WindowsData extends AMITypeData {

    private final Secret password;
    private final boolean useHTTPS;
    private final String bootDelay;
    private final boolean specifyPassword;
    private final Boolean
            allowSelfSignedCertificate; // Boolean to allow nulls when the saved template doesn't have the field

    @DataBoundConstructor
<<<<<<< HEAD
    public WindowsData(String password, boolean useHTTPS, String bootDelay, boolean  specifyPassword, boolean allowSelfSignedCertificate)
            throws Descriptor.FormException {
        try {
            FIPS140Utils.ensureNoPasswordLeak(useHTTPS, password);
        } catch (IllegalArgumentException e) {
            throw new Descriptor.FormException(e, "password");
        }
        try {
            FIPS140Utils.ensureNoSelfSignedCertificate(allowSelfSignedCertificate);
        } catch (IllegalArgumentException e) {
            throw new Descriptor.FormException(e, "allowSelfSignedCertificate");
        }

=======
    public WindowsData(
            String password,
            boolean useHTTPS,
            String bootDelay,
            boolean specifyPassword,
            boolean allowSelfSignedCertificate) {
>>>>>>> 87175d20
        this.password = Secret.fromString(password);
        this.useHTTPS = useHTTPS;
        this.bootDelay = bootDelay;
        // Backwards compatibility
        if (!specifyPassword && !this.password.getPlainText().isEmpty()) {
            specifyPassword = true;
        }
        this.specifyPassword = specifyPassword;

        this.allowSelfSignedCertificate = allowSelfSignedCertificate;
    }

    @Deprecated
<<<<<<< HEAD
    public WindowsData(String password, boolean useHTTPS, String bootDelay, boolean  specifyPassword)
            throws Descriptor.FormException {
=======
    public WindowsData(String password, boolean useHTTPS, String bootDelay, boolean specifyPassword) {
>>>>>>> 87175d20
        this(password, useHTTPS, bootDelay, specifyPassword, true);
    }

    public WindowsData(String password, boolean useHTTPS, String bootDelay) throws Descriptor.FormException {
        this(password, useHTTPS, bootDelay, false);
    }

    @Override
    public boolean isWindows() {
        return true;
    }

    @Override
    public boolean isUnix() {
        return false;
    }

    @Override
    public boolean isMac() {
        return false;
    }

    public Secret getPassword() {
        return password;
    }

    public boolean isUseHTTPS() {
        return useHTTPS;
    }

    @Override
    public String getBootDelay() {
        return bootDelay;
    }

    public boolean isSpecifyPassword() {
        return specifyPassword;
    }

    @Override
    public int getBootDelayInMillis() {
        try {
            return (int) TimeUnit.SECONDS.toMillis(Integer.parseInt(bootDelay));
        } catch (NumberFormatException nfe) {
            return 0;
        }
    }

    public boolean isAllowSelfSignedCertificate() {
        return allowSelfSignedCertificate == null || allowSelfSignedCertificate;
    }

    @Extension
    public static class DescriptorImpl extends Descriptor<AMITypeData> {
        @Override
        public String getDisplayName() {
            return "windows";
        }

        @POST
        @SuppressWarnings("unused")
        public FormValidation doCheckUseHTTPS(@QueryParameter boolean useHTTPS, @QueryParameter String password) {
            if (!Jenkins.get().hasPermission(Jenkins.ADMINISTER)) {
                // for security reasons, do not perform any check if the user is not an admin
                return FormValidation.ok();
            }
            try {
                FIPS140Utils.ensureNoPasswordLeak(useHTTPS, password);
            } catch (IllegalArgumentException ex) {
                return FormValidation.error(ex, ex.getLocalizedMessage());
            }
            return FormValidation.ok();
        }

        @POST
        @SuppressWarnings("unused")
        public FormValidation doCheckAllowSelfSignedCertificate(@QueryParameter boolean allowSelfSignedCertificate) {
            if (!Jenkins.get().hasPermission(Jenkins.ADMINISTER)) {
                // for security reasons, do not perform any check if the user is not an admin
                return FormValidation.ok();
            }
            try {
                FIPS140Utils.ensureNoSelfSignedCertificate(allowSelfSignedCertificate);
            } catch (IllegalArgumentException ex) {
                return FormValidation.error(ex, ex.getLocalizedMessage());
            }
            return FormValidation.ok();
        }
    }

    @Override
    public int hashCode() {
        return Objects.hash(password, useHTTPS, bootDelay, specifyPassword);
    }

    @Override
    public boolean equals(Object obj) {
        if (this == obj) {
            return true;
        }
        if (obj == null) {
            return false;
        }
        if (this.getClass() != obj.getClass()) {
            return false;
        }
        final WindowsData other = (WindowsData) obj;
        if (bootDelay == null) {
            if (other.bootDelay != null) {
                return false;
            }
        } else if (!bootDelay.equals(other.bootDelay)) {
            return false;
        }
        if (password == null) {
            if (other.password != null) {
                return false;
            }
        } else if (!password.equals(other.password)) {
            return false;
        }
        if (allowSelfSignedCertificate == null) {
            if (other.allowSelfSignedCertificate != null) {
                return false;
            }
        } else if (!allowSelfSignedCertificate.equals(other.allowSelfSignedCertificate)) {
            return false;
        }
        return useHTTPS == other.useHTTPS && specifyPassword == other.specifyPassword;
    }
}<|MERGE_RESOLUTION|>--- conflicted
+++ resolved
@@ -2,18 +2,14 @@
 
 import hudson.Extension;
 import hudson.model.Descriptor;
-<<<<<<< HEAD
 
 import hudson.plugins.ec2.util.FIPS140Utils;
 import hudson.util.FormValidation;
 import hudson.util.Secret;
 import jenkins.model.Jenkins;
 import jenkins.security.FIPS140;
-=======
-import hudson.util.Secret;
 import java.util.Objects;
 import java.util.concurrent.TimeUnit;
->>>>>>> 87175d20
 import org.kohsuke.stapler.DataBoundConstructor;
 import org.kohsuke.stapler.QueryParameter;
 import org.kohsuke.stapler.verb.POST;
@@ -29,8 +25,12 @@
             allowSelfSignedCertificate; // Boolean to allow nulls when the saved template doesn't have the field
 
     @DataBoundConstructor
-<<<<<<< HEAD
-    public WindowsData(String password, boolean useHTTPS, String bootDelay, boolean  specifyPassword, boolean allowSelfSignedCertificate)
+    public WindowsData(
+            String password,
+            boolean useHTTPS,
+            String bootDelay,
+            boolean specifyPassword,
+            boolean allowSelfSignedCertificate)
             throws Descriptor.FormException {
         try {
             FIPS140Utils.ensureNoPasswordLeak(useHTTPS, password);
@@ -42,15 +42,6 @@
         } catch (IllegalArgumentException e) {
             throw new Descriptor.FormException(e, "allowSelfSignedCertificate");
         }
-
-=======
-    public WindowsData(
-            String password,
-            boolean useHTTPS,
-            String bootDelay,
-            boolean specifyPassword,
-            boolean allowSelfSignedCertificate) {
->>>>>>> 87175d20
         this.password = Secret.fromString(password);
         this.useHTTPS = useHTTPS;
         this.bootDelay = bootDelay;
@@ -64,12 +55,8 @@
     }
 
     @Deprecated
-<<<<<<< HEAD
-    public WindowsData(String password, boolean useHTTPS, String bootDelay, boolean  specifyPassword)
+    public WindowsData(String password, boolean useHTTPS, String bootDelay, boolean specifyPassword)
             throws Descriptor.FormException {
-=======
-    public WindowsData(String password, boolean useHTTPS, String bootDelay, boolean specifyPassword) {
->>>>>>> 87175d20
         this(password, useHTTPS, bootDelay, specifyPassword, true);
     }
 
