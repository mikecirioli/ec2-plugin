--- conflicted
+++ resolved
@@ -2,10 +2,7 @@
 
 import hudson.Extension;
 import hudson.model.Descriptor.FormException;
-<<<<<<< HEAD
-=======
 import hudson.model.Computer;
->>>>>>> 0c999bbd
 import hudson.model.Node;
 import hudson.plugins.ec2.ssh.EC2UnixLauncher;
 import hudson.plugins.ec2.win.EC2WindowsLauncher;
@@ -84,11 +81,7 @@
      * Constructor for debugging.
      */
     public EC2OndemandSlave(String instanceId) throws FormException, IOException {
-<<<<<<< HEAD
-        this(instanceId, instanceId, "debug", "/tmp/hudson", 1, "debug", Mode.NORMAL, "", "/tmp", Collections.<NodeProperty<?>> emptyList(), null, null, false, null, "Fake public", "Fake private", null, null, false, false, 0, new UnixData(null, null, null, null));
-=======
-        this(instanceId, instanceId, "debug", "/tmp/hudson", 1, "debug", Mode.NORMAL, "", "/tmp", Collections.emptyList(), null, null, false, null, "Fake public", "Fake private", null, null, false, 0, new UnixData(null, null, null, null), ConnectionStrategy.PRIVATE_IP, -1);
->>>>>>> 0c999bbd
+        this(instanceId, instanceId, "debug", "/tmp/hudson", 1, "debug", Mode.NORMAL, "", "/tmp", Collections.emptyList(), null, null, false, null, "Fake public", "Fake private", null, null, false, 0, new UnixData(null, null, null, null, null), ConnectionStrategy.PRIVATE_IP, -1);
     }
 
     /**
