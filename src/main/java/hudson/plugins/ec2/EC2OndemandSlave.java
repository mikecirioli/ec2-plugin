package hudson.plugins.ec2;

import hudson.Extension;
import hudson.model.Descriptor.FormException;
import hudson.model.Node;
import hudson.plugins.ec2.ssh.EC2UnixLauncher;
import hudson.plugins.ec2.win.EC2WindowsLauncher;
import hudson.slaves.NodeProperty;

import java.io.IOException;
import java.util.Collections;
import java.util.List;
import java.util.logging.Level;
import java.util.logging.Logger;

import jenkins.model.Jenkins;
import net.sf.json.JSONObject;

import org.kohsuke.stapler.DataBoundConstructor;
import org.kohsuke.stapler.StaplerRequest;

import com.amazonaws.AmazonClientException;
import com.amazonaws.services.ec2.AmazonEC2;
import com.amazonaws.services.ec2.model.*;

/**
 * Slave running on EC2.
 * 
 * @author Kohsuke Kawaguchi
 */
public final class EC2OndemandSlave extends EC2AbstractSlave {
    private static final Logger LOGGER = Logger.getLogger(EC2OndemandSlave.class.getName());

    public EC2OndemandSlave(String instanceId, String description, String remoteFS, int numExecutors, String labelString, Mode mode, String initScript, String tmpDir, String remoteAdmin, String jvmopts, boolean stopOnTerminate, String idleTerminationMinutes, String publicDNS, String privateDNS, List<EC2Tag> tags, String cloudName, int launchTimeout, AMITypeData amiType)
            throws FormException, IOException {
<<<<<<< HEAD
        this(description + " (" + instanceId + ")", instanceId, description, remoteFS, numExecutors, labelString, mode, initScript, tmpDir, Collections.<NodeProperty<?>> emptyList(), remoteAdmin, jvmopts, stopOnTerminate, idleTerminationMinutes, publicDNS, privateDNS, tags, cloudName, false, false, launchTimeout, amiType, "-1");
=======
        this(description + " (" + instanceId + ")", instanceId, description, remoteFS, numExecutors, labelString, mode, initScript, tmpDir, Collections.emptyList(), remoteAdmin, jvmopts, stopOnTerminate, idleTerminationMinutes, publicDNS, privateDNS, tags, cloudName, false, false, launchTimeout, amiType);
>>>>>>> 3dc0fe1d
    }

    public EC2OndemandSlave(String instanceId, String description, String remoteFS, int numExecutors, String labelString, Mode mode, String initScript, String tmpDir, String remoteAdmin, String jvmopts, boolean stopOnTerminate, String idleTerminationMinutes, String publicDNS, String privateDNS, List<EC2Tag> tags, String cloudName, boolean usePrivateDnsName, boolean useDedicatedTenancy, int launchTimeout, AMITypeData amiType, String maxTotalUses)
            throws FormException, IOException {
<<<<<<< HEAD
        this(description + " (" + instanceId + ")", instanceId, description, remoteFS, numExecutors, labelString, mode, initScript, tmpDir, Collections.<NodeProperty<?>> emptyList(), remoteAdmin, jvmopts, stopOnTerminate, idleTerminationMinutes, publicDNS, privateDNS, tags, cloudName, usePrivateDnsName, useDedicatedTenancy, launchTimeout, amiType, maxTotalUses);
=======
        this(description + " (" + instanceId + ")", instanceId, description, remoteFS, numExecutors, labelString, mode, initScript, tmpDir, Collections.emptyList(), remoteAdmin, jvmopts, stopOnTerminate, idleTerminationMinutes, publicDNS, privateDNS, tags, cloudName, usePrivateDnsName, useDedicatedTenancy, launchTimeout, amiType);
>>>>>>> 3dc0fe1d
    }

    @DataBoundConstructor
    public EC2OndemandSlave(String name, String instanceId, String description, String remoteFS, int numExecutors, String labelString, Mode mode, String initScript, String tmpDir, List<? extends NodeProperty<?>> nodeProperties, String remoteAdmin, String jvmopts, boolean stopOnTerminate, String idleTerminationMinutes, String publicDNS, String privateDNS, List<EC2Tag> tags, String cloudName, boolean usePrivateDnsName, boolean useDedicatedTenancy, int launchTimeout, AMITypeData amiType, String maxTotalUses)
            throws FormException, IOException {

        super(name, instanceId, description, remoteFS, numExecutors, mode, labelString, amiType.isWindows() ? new EC2WindowsLauncher()
                : new EC2UnixLauncher(), new EC2RetentionStrategy(idleTerminationMinutes), initScript, tmpDir, nodeProperties, remoteAdmin, jvmopts, stopOnTerminate, idleTerminationMinutes, tags, cloudName, usePrivateDnsName, useDedicatedTenancy, launchTimeout, amiType, maxTotalUses);

        this.publicDNS = publicDNS;
        this.privateDNS = privateDNS;
    }

    /**
     * Constructor for debugging.
     */
    public EC2OndemandSlave(String instanceId) throws FormException, IOException {
<<<<<<< HEAD
        this(instanceId, instanceId, "debug", "/tmp/hudson", 1, "debug", Mode.NORMAL, "", "/tmp", Collections.<NodeProperty<?>> emptyList(), null, null, false, null, "Fake public", "Fake private", null, null, false, false, 0, new UnixData(null, null), "-1");
=======
        this(instanceId, instanceId, "debug", "/tmp/hudson", 1, "debug", Mode.NORMAL, "", "/tmp", Collections.emptyList(), null, null, false, null, "Fake public", "Fake private", null, null, false, false, 0, new UnixData(null, null, null, null));
>>>>>>> 3dc0fe1d
    }

    /**
     * Terminates the instance in EC2.
     */
    public void terminate() {
        try {
            if (!isAlive(true)) {
                /*
                 * The node has been killed externally, so we've nothing to do here
                 */
                LOGGER.info("EC2 instance already terminated: " + getInstanceId());
            } else {
                AmazonEC2 ec2 = getCloud().connect();
                TerminateInstancesRequest request = new TerminateInstancesRequest(Collections.singletonList(getInstanceId()));
                ec2.terminateInstances(request);
                LOGGER.info("Terminated EC2 instance (terminated): " + getInstanceId());
            }
            Jenkins.getInstance().removeNode(this);
            LOGGER.info("Removed EC2 instance from jenkins master: " + getInstanceId());
        } catch (AmazonClientException | IOException e) {
            LOGGER.log(Level.WARNING, "Failed to terminate EC2 instance: " + getInstanceId(), e);
        }
    }

    @Override
    public Node reconfigure(final StaplerRequest req, JSONObject form) throws FormException {
        if (form == null) {
            return null;
        }

        if (!isAlive(true)) {
            LOGGER.info("EC2 instance terminated externally: " + getInstanceId());
            try {
                Jenkins.getInstance().removeNode(this);
            } catch (IOException ioe) {
                LOGGER.log(Level.WARNING, "Attempt to reconfigure EC2 instance which has been externally terminated: "
                        + getInstanceId(), ioe);
            }

            return null;
        }

        return super.reconfigure(req, form);
    }

    @Extension
    public static final class DescriptorImpl extends EC2AbstractSlave.DescriptorImpl {
        @Override
        public String getDisplayName() {
            return Messages.EC2OndemandSlave_AmazonEC2();
        }
    }

    @Override
    public String getEc2Type() {
        return Messages.EC2OndemandSlave_OnDemand();
    }
}<|MERGE_RESOLUTION|>--- conflicted
+++ resolved
@@ -33,20 +33,12 @@
 
     public EC2OndemandSlave(String instanceId, String description, String remoteFS, int numExecutors, String labelString, Mode mode, String initScript, String tmpDir, String remoteAdmin, String jvmopts, boolean stopOnTerminate, String idleTerminationMinutes, String publicDNS, String privateDNS, List<EC2Tag> tags, String cloudName, int launchTimeout, AMITypeData amiType)
             throws FormException, IOException {
-<<<<<<< HEAD
-        this(description + " (" + instanceId + ")", instanceId, description, remoteFS, numExecutors, labelString, mode, initScript, tmpDir, Collections.<NodeProperty<?>> emptyList(), remoteAdmin, jvmopts, stopOnTerminate, idleTerminationMinutes, publicDNS, privateDNS, tags, cloudName, false, false, launchTimeout, amiType, "-1");
-=======
-        this(description + " (" + instanceId + ")", instanceId, description, remoteFS, numExecutors, labelString, mode, initScript, tmpDir, Collections.emptyList(), remoteAdmin, jvmopts, stopOnTerminate, idleTerminationMinutes, publicDNS, privateDNS, tags, cloudName, false, false, launchTimeout, amiType);
->>>>>>> 3dc0fe1d
+        this(description + " (" + instanceId + ")", instanceId, description, remoteFS, numExecutors, labelString, mode, initScript, tmpDir, Collections.emptyList(), remoteAdmin, jvmopts, stopOnTerminate, idleTerminationMinutes, publicDNS, privateDNS, tags, cloudName, false, false, launchTimeout, amiType, "-1");
     }
 
     public EC2OndemandSlave(String instanceId, String description, String remoteFS, int numExecutors, String labelString, Mode mode, String initScript, String tmpDir, String remoteAdmin, String jvmopts, boolean stopOnTerminate, String idleTerminationMinutes, String publicDNS, String privateDNS, List<EC2Tag> tags, String cloudName, boolean usePrivateDnsName, boolean useDedicatedTenancy, int launchTimeout, AMITypeData amiType, String maxTotalUses)
             throws FormException, IOException {
-<<<<<<< HEAD
-        this(description + " (" + instanceId + ")", instanceId, description, remoteFS, numExecutors, labelString, mode, initScript, tmpDir, Collections.<NodeProperty<?>> emptyList(), remoteAdmin, jvmopts, stopOnTerminate, idleTerminationMinutes, publicDNS, privateDNS, tags, cloudName, usePrivateDnsName, useDedicatedTenancy, launchTimeout, amiType, maxTotalUses);
-=======
-        this(description + " (" + instanceId + ")", instanceId, description, remoteFS, numExecutors, labelString, mode, initScript, tmpDir, Collections.emptyList(), remoteAdmin, jvmopts, stopOnTerminate, idleTerminationMinutes, publicDNS, privateDNS, tags, cloudName, usePrivateDnsName, useDedicatedTenancy, launchTimeout, amiType);
->>>>>>> 3dc0fe1d
+        this(description + " (" + instanceId + ")", instanceId, description, remoteFS, numExecutors, labelString, mode, initScript, tmpDir, Collections.emptyList(), remoteAdmin, jvmopts, stopOnTerminate, idleTerminationMinutes, publicDNS, privateDNS, tags, cloudName, usePrivateDnsName, useDedicatedTenancy, launchTimeout, amiType, maxTotalUses);
     }
 
     @DataBoundConstructor
@@ -64,11 +56,7 @@
      * Constructor for debugging.
      */
     public EC2OndemandSlave(String instanceId) throws FormException, IOException {
-<<<<<<< HEAD
-        this(instanceId, instanceId, "debug", "/tmp/hudson", 1, "debug", Mode.NORMAL, "", "/tmp", Collections.<NodeProperty<?>> emptyList(), null, null, false, null, "Fake public", "Fake private", null, null, false, false, 0, new UnixData(null, null), "-1");
-=======
-        this(instanceId, instanceId, "debug", "/tmp/hudson", 1, "debug", Mode.NORMAL, "", "/tmp", Collections.emptyList(), null, null, false, null, "Fake public", "Fake private", null, null, false, false, 0, new UnixData(null, null, null, null));
->>>>>>> 3dc0fe1d
+        this(instanceId, instanceId, "debug", "/tmp/hudson", 1, "debug", Mode.NORMAL, "", "/tmp", Collections.emptyList(), null, null, false, null, "Fake public", "Fake private", null, null, false, false, 0, new UnixData(null, null, null, null), "-1");
     }
 
     /**
