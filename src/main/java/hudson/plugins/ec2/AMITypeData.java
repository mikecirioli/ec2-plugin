--- conflicted
+++ resolved
@@ -1,15 +1,26 @@
 package hudson.plugins.ec2;
 
 import hudson.model.AbstractDescribableImpl;
+
+import java.util.concurrent.TimeUnit;
 
 public abstract class AMITypeData extends AbstractDescribableImpl<AMITypeData> {
     public abstract boolean isWindows();
 
     public abstract boolean isUnix();
 
-<<<<<<< HEAD
-    public abstract int getBootDelayInMillis();
-=======
     public abstract boolean isMac();
->>>>>>> 0c999bbd
+
+    public abstract String getBootDelay();
+
+    public int getBootDelayInMillis() {
+        if (getBootDelay() == null)
+            return 0;
+        try {
+            return (int) TimeUnit.SECONDS.toMillis(Integer.parseInt(getBootDelay()));
+        } catch (NumberFormatException nfe) {
+            return 0;
+        }
+    }
+
 }