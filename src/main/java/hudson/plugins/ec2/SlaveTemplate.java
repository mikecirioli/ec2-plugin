/*
 * The MIT License
 *
 * Copyright (c) 2004-, Kohsuke Kawaguchi, Sun Microsystems, Inc., and a number of other of contributors
 *
 * Permission is hereby granted, free of charge, to any person obtaining a copy of this software and associated
 * documentation files (the "Software"), to deal in the Software without restriction, including without limitation the
 * rights to use, copy, modify, merge, publish, distribute, sublicense, and/or sell copies of the Software, and to
 * permit persons to whom the Software is furnished to do so, subject to the following conditions:
 *
 * The above copyright notice and this permission notice shall be included in all copies or substantial portions of the
 * Software.
 *
 * THE SOFTWARE IS PROVIDED "AS IS", WITHOUT WARRANTY OF ANY KIND, EXPRESS OR IMPLIED, INCLUDING BUT NOT LIMITED TO THE
 * WARRANTIES OF MERCHANTABILITY, FITNESS FOR A PARTICULAR PURPOSE AND NONINFRINGEMENT. IN NO EVENT SHALL THE AUTHORS OR
 * COPYRIGHT HOLDERS BE LIABLE FOR ANY CLAIM, DAMAGES OR OTHER LIABILITY, WHETHER IN AN ACTION OF CONTRACT, TORT OR
 * OTHERWISE, ARISING FROM, OUT OF OR IN CONNECTION WITH THE SOFTWARE OR THE USE OR OTHER DEALINGS IN THE SOFTWARE.
 */
package hudson.plugins.ec2;
import static hudson.plugins.ec2.EC2AbstractSlave.DEFAULT_METADATA_ENDPOINT_ENABLED;
import static hudson.plugins.ec2.EC2AbstractSlave.DEFAULT_METADATA_TOKENS_REQUIRED;
import static hudson.plugins.ec2.EC2AbstractSlave.DEFAULT_METADATA_HOPS_LIMIT;

import com.amazonaws.AmazonClientException;
import com.amazonaws.AmazonServiceException;
import com.amazonaws.auth.AWSCredentialsProvider;
import com.amazonaws.services.ec2.AmazonEC2;
import com.amazonaws.services.ec2.model.AmazonEC2Exception;
import com.amazonaws.services.ec2.model.BlockDeviceMapping;
import com.amazonaws.services.ec2.model.CancelSpotInstanceRequestsRequest;
import com.amazonaws.services.ec2.model.CreateTagsRequest;
import com.amazonaws.services.ec2.model.CreditSpecificationRequest;
import com.amazonaws.services.ec2.model.DescribeImagesRequest;
import com.amazonaws.services.ec2.model.DescribeInstancesRequest;
import com.amazonaws.services.ec2.model.DescribeInstancesResult;
import com.amazonaws.services.ec2.model.DescribeSecurityGroupsRequest;
import com.amazonaws.services.ec2.model.DescribeSecurityGroupsResult;
import com.amazonaws.services.ec2.model.DescribeSpotInstanceRequestsRequest;
import com.amazonaws.services.ec2.model.DescribeSubnetsRequest;
import com.amazonaws.services.ec2.model.DescribeSubnetsResult;
import com.amazonaws.services.ec2.model.Filter;
import com.amazonaws.services.ec2.model.HttpTokensState;
import com.amazonaws.services.ec2.model.IamInstanceProfileSpecification;
import com.amazonaws.services.ec2.model.Image;
import com.amazonaws.services.ec2.model.Instance;
import com.amazonaws.services.ec2.model.InstanceMarketOptionsRequest;
import com.amazonaws.services.ec2.model.InstanceMetadataEndpointState;
import com.amazonaws.services.ec2.model.InstanceMetadataOptionsRequest;
import com.amazonaws.services.ec2.model.InstanceNetworkInterfaceSpecification;
import com.amazonaws.services.ec2.model.InstanceStateName;
import com.amazonaws.services.ec2.model.InstanceType;
import com.amazonaws.services.ec2.model.KeyPair;
import com.amazonaws.services.ec2.model.LaunchSpecification;
import com.amazonaws.services.ec2.model.MarketType;
import com.amazonaws.services.ec2.model.Placement;
import com.amazonaws.services.ec2.model.RequestSpotInstancesRequest;
import com.amazonaws.services.ec2.model.RequestSpotInstancesResult;
import com.amazonaws.services.ec2.model.Reservation;
import com.amazonaws.services.ec2.model.ResourceType;
import com.amazonaws.services.ec2.model.RunInstancesRequest;
import com.amazonaws.services.ec2.model.SecurityGroup;
import com.amazonaws.services.ec2.model.ShutdownBehavior;
import com.amazonaws.services.ec2.model.SpotInstanceRequest;
import com.amazonaws.services.ec2.model.SpotMarketOptions;
import com.amazonaws.services.ec2.model.SpotPlacement;
import com.amazonaws.services.ec2.model.StartInstancesRequest;
import com.amazonaws.services.ec2.model.StartInstancesResult;
import com.amazonaws.services.ec2.model.Subnet;
import com.amazonaws.services.ec2.model.Tag;
import com.amazonaws.services.ec2.model.TagSpecification;
import edu.umd.cs.findbugs.annotations.NonNull;
import hudson.Extension;
import hudson.Util;
import hudson.XmlFile;
import hudson.model.Describable;
import hudson.model.Descriptor;
import hudson.model.Descriptor.FormException;
import hudson.model.Failure;
import hudson.model.Hudson;
import hudson.model.Label;
import hudson.model.Node;
import hudson.model.Saveable;
import hudson.model.TaskListener;
import hudson.model.labels.LabelAtom;
import hudson.model.listeners.SaveableListener;
import hudson.plugins.ec2.util.AmazonEC2Factory;
import hudson.plugins.ec2.util.DeviceMappingParser;
import hudson.plugins.ec2.util.EC2AgentConfig;
import hudson.plugins.ec2.util.EC2AgentFactory;
import hudson.plugins.ec2.util.MinimumInstanceChecker;
import hudson.plugins.ec2.util.MinimumNumberOfInstancesTimeRangeConfig;
import hudson.security.Permission;
import hudson.slaves.NodeProperty;
import hudson.slaves.NodePropertyDescriptor;
import hudson.util.DescribableList;
import hudson.util.FormValidation;
import hudson.util.ListBoxModel;
import hudson.util.Secret;
import jenkins.model.Jenkins;
import jenkins.model.JenkinsLocationConfiguration;
import jenkins.slaves.iterators.api.NodeIterator;
import org.apache.commons.lang.StringUtils;
import org.kohsuke.accmod.Restricted;
import org.kohsuke.accmod.restrictions.NoExternalUse;
import org.kohsuke.stapler.DataBoundConstructor;
import org.kohsuke.stapler.DataBoundSetter;
import org.kohsuke.stapler.QueryParameter;
import org.kohsuke.stapler.Stapler;
import org.kohsuke.stapler.interceptor.RequirePOST;

import edu.umd.cs.findbugs.annotations.CheckForNull;
import javax.servlet.ServletException;
import java.io.IOException;
import java.io.PrintStream;
import java.net.URL;
import java.nio.charset.StandardCharsets;
import java.util.ArrayList;
import java.util.Arrays;
import java.util.Base64;
import java.util.Collection;
import java.util.Collections;
import java.util.Comparator;
import java.util.EnumSet;
import java.util.HashMap;
import java.util.HashSet;
import java.util.List;
import java.util.Map;
import java.util.Objects;
import java.util.Optional;
import java.util.Set;
import java.util.logging.Level;
import java.util.logging.Logger;
import java.util.stream.Collectors;
import java.util.stream.Stream;

/**
 * Template of {@link EC2AbstractSlave} to launch.
 *
 * @author Kohsuke Kawaguchi
 */
public class SlaveTemplate implements Describable<SlaveTemplate> {
    private static final Logger LOGGER = Logger.getLogger(SlaveTemplate.class.getName());

    private static final String EC2_RESOURCE_ID_DELIMETERS = "[\\s,;]+";

    public String ami;

    public final String description;

    public final String zone;

    public final SpotConfiguration spotConfig;

    public final String securityGroups;

    public final String remoteFS;

    public final InstanceType type;

    public final boolean ebsOptimized;

    public final boolean monitoring;

    public final boolean t2Unlimited;

    public final String labels;

    public final Node.Mode mode;

    public final String initScript;

    public final String tmpDir;

    public final String userData;

    public final String numExecutors;

    public final String remoteAdmin;

    public final String jvmopts;

    public final String subnetId;

    public final String idleTerminationMinutes;

    public final String iamInstanceProfile;

    public final boolean deleteRootOnTermination;

    public final boolean useEphemeralDevices;

    public final String customDeviceMapping;

    public int instanceCap;

    private final int minimumNumberOfInstances;

    private MinimumNumberOfInstancesTimeRangeConfig minimumNumberOfInstancesTimeRangeConfig;

    private final int minimumNumberOfSpareInstances;

    public final boolean stopOnTerminate;

    private final List<EC2Tag> tags;

    public ConnectionStrategy connectionStrategy;

    public HostKeyVerificationStrategyEnum hostKeyVerificationStrategy;

    public final boolean associatePublicIp;

    protected transient EC2Cloud parent;

    public AMITypeData amiType;

    public int launchTimeout;

    public boolean connectBySSHProcess;

    public int maxTotalUses;

    private /* lazily initialized */ DescribableList<NodeProperty<?>, NodePropertyDescriptor> nodeProperties;

    public int nextSubnet;

    public String currentSubnetId;

    public Tenancy tenancy;

    public EbsEncryptRootVolume ebsEncryptRootVolume;

    private Boolean metadataEndpointEnabled;

    private Boolean metadataTokensRequired;

    private Integer metadataHopsLimit;

    private transient/* almost final */ Set<LabelAtom> labelSet;

    private transient/* almost final */Set<String> securityGroupSet;

    /* FIXME: Ideally these would be List<String>, but Jenkins currently
     * doesn't offer a usable way to represent those in forms. Instead
     * the values are interpreted as a comma separated list.
     *
     * https://issues.jenkins.io/browse/JENKINS-27901
     */
    @CheckForNull
    private String amiOwners;

    @CheckForNull
    private String amiUsers;

    @CheckForNull
    private List<EC2Filter> amiFilters;

    /*
     * Necessary to handle reading from old configurations. The UnixData object is created in readResolve()
     */
    @Deprecated
    public transient String sshPort;

    @Deprecated
    public transient String rootCommandPrefix;

    @Deprecated
    public transient String slaveCommandPrefix;

    @Deprecated
    public transient String slaveCommandSuffix;

    @Deprecated
    public boolean usePrivateDnsName;

    @Deprecated
    public boolean connectUsingPublicIp;

    @Deprecated
    public transient boolean useDedicatedTenancy;

    @DataBoundConstructor
    public SlaveTemplate(String ami, String zone, SpotConfiguration spotConfig, String securityGroups, String remoteFS,
                         InstanceType type, boolean ebsOptimized, String labelString, Node.Mode mode, String description, String initScript,
                         String tmpDir, String userData, String numExecutors, String remoteAdmin, AMITypeData amiType, String jvmopts,
                         boolean stopOnTerminate, String subnetId, List<EC2Tag> tags, String idleTerminationMinutes, int minimumNumberOfInstances,
                         int minimumNumberOfSpareInstances, String instanceCapStr, String iamInstanceProfile, boolean deleteRootOnTermination,
                         boolean useEphemeralDevices, String launchTimeoutStr, boolean associatePublicIp,
                         String customDeviceMapping, boolean connectBySSHProcess, boolean monitoring,
                         boolean t2Unlimited, ConnectionStrategy connectionStrategy, int maxTotalUses,
                         List<? extends NodeProperty<?>> nodeProperties, HostKeyVerificationStrategyEnum hostKeyVerificationStrategy, Tenancy tenancy, EbsEncryptRootVolume ebsEncryptRootVolume,
                         Boolean metadataEndpointEnabled, Boolean metadataTokensRequired, Integer metadataHopsLimit) {

        if(StringUtils.isNotBlank(remoteAdmin) || StringUtils.isNotBlank(jvmopts) || StringUtils.isNotBlank(tmpDir)){
            LOGGER.log(Level.FINE, "As remoteAdmin, jvmopts or tmpDir is not blank, we must ensure the user has ADMINISTER rights.");
            // Can be null during tests
            Jenkins j = Jenkins.getInstanceOrNull();
            if (j != null)
                j.checkPermission(Jenkins.ADMINISTER);
        }

        this.ami = ami;
        this.zone = zone;
        this.spotConfig = spotConfig;
        this.securityGroups = securityGroups;
        this.remoteFS = remoteFS;
        this.amiType = amiType;
        this.type = type;
        this.ebsOptimized = ebsOptimized;
        this.labels = Util.fixNull(labelString);
        this.mode = mode != null ? mode : Node.Mode.NORMAL;
        this.description = description;
        this.initScript = initScript;
        this.tmpDir = tmpDir;
        this.userData = StringUtils.trimToEmpty(userData);
        this.numExecutors = Util.fixNull(numExecutors).trim();
        this.remoteAdmin = remoteAdmin;
        this.jvmopts = jvmopts;
        this.stopOnTerminate = stopOnTerminate;
        this.subnetId = subnetId;
        this.tags = tags;
        this.idleTerminationMinutes = idleTerminationMinutes;
        this.associatePublicIp = associatePublicIp;
        this.connectionStrategy = connectionStrategy == null ? ConnectionStrategy.PRIVATE_IP : connectionStrategy;
        this.useDedicatedTenancy = tenancy == Tenancy.Dedicated;
        this.connectBySSHProcess = connectBySSHProcess;
        this.maxTotalUses = maxTotalUses;
        this.nodeProperties = new DescribableList<>(Saveable.NOOP, Util.fixNull(nodeProperties));
        this.monitoring = monitoring;
        this.nextSubnet = 0;

        this.usePrivateDnsName = this.connectionStrategy.equals(ConnectionStrategy.PRIVATE_DNS);
        this.connectUsingPublicIp = this.connectionStrategy.equals(ConnectionStrategy.PUBLIC_IP);

        this.minimumNumberOfInstances = minimumNumberOfInstances;
        this.minimumNumberOfSpareInstances = minimumNumberOfSpareInstances;

        if (null == instanceCapStr || instanceCapStr.isEmpty()) {
            this.instanceCap = Integer.MAX_VALUE;
        } else {
            this.instanceCap = Integer.parseInt(instanceCapStr);
        }

        try {
            this.launchTimeout = Integer.parseInt(launchTimeoutStr);
        } catch (NumberFormatException nfe) {
            this.launchTimeout = Integer.MAX_VALUE;
        }

        this.iamInstanceProfile = iamInstanceProfile;
        this.deleteRootOnTermination = deleteRootOnTermination;
        this.useEphemeralDevices = useEphemeralDevices;
        this.customDeviceMapping = customDeviceMapping;
        this.t2Unlimited = t2Unlimited;

        this.hostKeyVerificationStrategy = hostKeyVerificationStrategy != null ? hostKeyVerificationStrategy : HostKeyVerificationStrategyEnum.CHECK_NEW_SOFT;
        this.tenancy = tenancy != null ? tenancy : Tenancy.Default;
        this.ebsEncryptRootVolume = ebsEncryptRootVolume != null ? ebsEncryptRootVolume : EbsEncryptRootVolume.DEFAULT;
        this.metadataEndpointEnabled = metadataEndpointEnabled != null ? metadataEndpointEnabled : DEFAULT_METADATA_ENDPOINT_ENABLED;
        this.metadataTokensRequired = metadataTokensRequired != null ? metadataTokensRequired : DEFAULT_METADATA_TOKENS_REQUIRED;
        this.metadataHopsLimit = metadataHopsLimit != null ? metadataHopsLimit : DEFAULT_METADATA_HOPS_LIMIT;
        readResolve(); // initialize
    }

    @Deprecated
    public SlaveTemplate(String ami, String zone, SpotConfiguration spotConfig, String securityGroups, String remoteFS,
                         InstanceType type, boolean ebsOptimized, String labelString, Node.Mode mode, String description, String initScript,
                         String tmpDir, String userData, String numExecutors, String remoteAdmin, AMITypeData amiType, String jvmopts,
                         boolean stopOnTerminate, String subnetId, List<EC2Tag> tags, String idleTerminationMinutes, int minimumNumberOfInstances,
                         int minimumNumberOfSpareInstances, String instanceCapStr, String iamInstanceProfile, boolean deleteRootOnTermination,
                         boolean useEphemeralDevices, String launchTimeoutStr, boolean associatePublicIp,
                         String customDeviceMapping, boolean connectBySSHProcess, boolean monitoring,
                         boolean t2Unlimited, ConnectionStrategy connectionStrategy, int maxTotalUses,
                         List<? extends NodeProperty<?>> nodeProperties, HostKeyVerificationStrategyEnum hostKeyVerificationStrategy, Tenancy tenancy, EbsEncryptRootVolume ebsEncryptRootVolume) {
        this(ami, zone, spotConfig, securityGroups, remoteFS,
                type, ebsOptimized, labelString, mode, description, initScript,
                tmpDir, userData, numExecutors, remoteAdmin, amiType, jvmopts,
                stopOnTerminate, subnetId, tags, idleTerminationMinutes, minimumNumberOfInstances,
                minimumNumberOfSpareInstances, instanceCapStr, iamInstanceProfile, deleteRootOnTermination,
                useEphemeralDevices, launchTimeoutStr, associatePublicIp,
                customDeviceMapping, connectBySSHProcess, monitoring,
                t2Unlimited, connectionStrategy, maxTotalUses,
                nodeProperties, hostKeyVerificationStrategy, tenancy, null, DEFAULT_METADATA_ENDPOINT_ENABLED,
                DEFAULT_METADATA_TOKENS_REQUIRED, DEFAULT_METADATA_HOPS_LIMIT);
    }

    @Deprecated
    public SlaveTemplate(String ami, String zone, SpotConfiguration spotConfig, String securityGroups, String remoteFS,
                         InstanceType type, boolean ebsOptimized, String labelString, Node.Mode mode, String description, String initScript,
                         String tmpDir, String userData, String numExecutors, String remoteAdmin, AMITypeData amiType, String jvmopts,
                         boolean stopOnTerminate, String subnetId, List<EC2Tag> tags, String idleTerminationMinutes, int minimumNumberOfInstances,
                         int minimumNumberOfSpareInstances, String instanceCapStr, String iamInstanceProfile, boolean deleteRootOnTermination,
                         boolean useEphemeralDevices, String launchTimeoutStr, boolean associatePublicIp,
                         String customDeviceMapping, boolean connectBySSHProcess, boolean monitoring,
                         boolean t2Unlimited, ConnectionStrategy connectionStrategy, int maxTotalUses,
                         List<? extends NodeProperty<?>> nodeProperties, HostKeyVerificationStrategyEnum hostKeyVerificationStrategy, Tenancy tenancy) {
        this(ami, zone, spotConfig, securityGroups, remoteFS,
                type, ebsOptimized, labelString, mode, description, initScript,
                tmpDir, userData, numExecutors, remoteAdmin, amiType, jvmopts,
                stopOnTerminate, subnetId, tags, idleTerminationMinutes, minimumNumberOfInstances,
                minimumNumberOfSpareInstances, instanceCapStr, iamInstanceProfile, deleteRootOnTermination,
                useEphemeralDevices, launchTimeoutStr, associatePublicIp,
                customDeviceMapping, connectBySSHProcess, monitoring,
                t2Unlimited, connectionStrategy, maxTotalUses,
                nodeProperties, hostKeyVerificationStrategy, tenancy, null);
    }

    @Deprecated
    public SlaveTemplate(String ami, String zone, SpotConfiguration spotConfig, String securityGroups, String remoteFS,
                         InstanceType type, boolean ebsOptimized, String labelString, Node.Mode mode, String description, String initScript,
                         String tmpDir, String userData, String numExecutors, String remoteAdmin, AMITypeData amiType, String jvmopts,
                         boolean stopOnTerminate, String subnetId, List<EC2Tag> tags, String idleTerminationMinutes, int minimumNumberOfInstances,
                         int minimumNumberOfSpareInstances, String instanceCapStr, String iamInstanceProfile, boolean deleteRootOnTermination,
                         boolean useEphemeralDevices, boolean useDedicatedTenancy, String launchTimeoutStr, boolean associatePublicIp,
                         String customDeviceMapping, boolean connectBySSHProcess, boolean monitoring,
                         boolean t2Unlimited, ConnectionStrategy connectionStrategy, int maxTotalUses,
                         List<? extends NodeProperty<?>> nodeProperties, HostKeyVerificationStrategyEnum hostKeyVerificationStrategy) {
        this(ami, zone, spotConfig, securityGroups, remoteFS,
                type, ebsOptimized, labelString, mode, description, initScript,
                tmpDir, userData, numExecutors, remoteAdmin, amiType, jvmopts,
                stopOnTerminate, subnetId, tags, idleTerminationMinutes, minimumNumberOfInstances,
                minimumNumberOfSpareInstances, instanceCapStr, iamInstanceProfile, deleteRootOnTermination,
                useEphemeralDevices, launchTimeoutStr, associatePublicIp,
                customDeviceMapping, connectBySSHProcess, monitoring,
                t2Unlimited, connectionStrategy, maxTotalUses,
                nodeProperties, hostKeyVerificationStrategy, Tenancy.backwardsCompatible(useDedicatedTenancy));
    }

    @Deprecated
    public SlaveTemplate(String ami, String zone, SpotConfiguration spotConfig, String securityGroups, String remoteFS,
            InstanceType type, boolean ebsOptimized, String labelString, Node.Mode mode, String description, String initScript,
            String tmpDir, String userData, String numExecutors, String remoteAdmin, AMITypeData amiType, String jvmopts,
            boolean stopOnTerminate, String subnetId, List<EC2Tag> tags, String idleTerminationMinutes, int minimumNumberOfInstances,
            int minimumNumberOfSpareInstances, String instanceCapStr, String iamInstanceProfile, boolean deleteRootOnTermination,
            boolean useEphemeralDevices, boolean useDedicatedTenancy, String launchTimeoutStr, boolean associatePublicIp,
            String customDeviceMapping, boolean connectBySSHProcess, boolean monitoring,
            boolean t2Unlimited, ConnectionStrategy connectionStrategy, int maxTotalUses,
            List<? extends NodeProperty<?>> nodeProperties) {
        this(ami, zone, spotConfig, securityGroups, remoteFS,
                type, ebsOptimized, labelString, mode, description, initScript,
                tmpDir, userData, numExecutors, remoteAdmin, amiType, jvmopts,
                stopOnTerminate, subnetId, tags, idleTerminationMinutes, minimumNumberOfInstances,
                minimumNumberOfSpareInstances, instanceCapStr, iamInstanceProfile, deleteRootOnTermination,
                useEphemeralDevices, useDedicatedTenancy, launchTimeoutStr, associatePublicIp,
                customDeviceMapping, connectBySSHProcess, monitoring,
                t2Unlimited, connectionStrategy, maxTotalUses,
                nodeProperties, null);
    }

    @Deprecated
    public SlaveTemplate(String ami, String zone, SpotConfiguration spotConfig, String securityGroups, String remoteFS,
            InstanceType type, boolean ebsOptimized, String labelString, Node.Mode mode, String description, String initScript,
            String tmpDir, String userData, String numExecutors, String remoteAdmin, AMITypeData amiType, String jvmopts,
            boolean stopOnTerminate, String subnetId, List<EC2Tag> tags, String idleTerminationMinutes, int minimumNumberOfInstances,
            String instanceCapStr, String iamInstanceProfile, boolean deleteRootOnTermination,
            boolean useEphemeralDevices, boolean useDedicatedTenancy, String launchTimeoutStr, boolean associatePublicIp,
            String customDeviceMapping, boolean connectBySSHProcess, boolean monitoring,
            boolean t2Unlimited, ConnectionStrategy connectionStrategy, int maxTotalUses,List<? extends NodeProperty<?>> nodeProperties ) {
        this(ami, zone, spotConfig, securityGroups, remoteFS, type, ebsOptimized, labelString, mode, description, initScript,
                tmpDir, userData, numExecutors, remoteAdmin, amiType, jvmopts, stopOnTerminate, subnetId, tags,
                idleTerminationMinutes, minimumNumberOfInstances, 0, instanceCapStr, iamInstanceProfile, deleteRootOnTermination,
                useEphemeralDevices, useDedicatedTenancy, launchTimeoutStr, associatePublicIp, customDeviceMapping,
                connectBySSHProcess, monitoring, t2Unlimited, connectionStrategy, maxTotalUses, nodeProperties);
    }

    @Deprecated
    public SlaveTemplate(String ami, String zone, SpotConfiguration spotConfig, String securityGroups, String remoteFS,
            InstanceType type, boolean ebsOptimized, String labelString, Node.Mode mode, String description, String initScript,
            String tmpDir, String userData, String numExecutors, String remoteAdmin, AMITypeData amiType, String jvmopts,
            boolean stopOnTerminate, String subnetId, List<EC2Tag> tags, String idleTerminationMinutes, int minimumNumberOfInstances,
            String instanceCapStr, String iamInstanceProfile, boolean deleteRootOnTermination,
            boolean useEphemeralDevices, boolean useDedicatedTenancy, String launchTimeoutStr, boolean associatePublicIp,
            String customDeviceMapping, boolean connectBySSHProcess, boolean monitoring,
            boolean t2Unlimited, ConnectionStrategy connectionStrategy, int maxTotalUses) {
        this(ami, zone, spotConfig, securityGroups, remoteFS, type, ebsOptimized, labelString, mode, description, initScript,
                tmpDir, userData, numExecutors, remoteAdmin, amiType, jvmopts, stopOnTerminate, subnetId, tags,
                idleTerminationMinutes, minimumNumberOfInstances, instanceCapStr, iamInstanceProfile, deleteRootOnTermination,
                useEphemeralDevices, useDedicatedTenancy, launchTimeoutStr, associatePublicIp, customDeviceMapping,
                connectBySSHProcess, monitoring, t2Unlimited, connectionStrategy, maxTotalUses, Collections.emptyList());
    }

    @Deprecated
    public SlaveTemplate(String ami, String zone, SpotConfiguration spotConfig, String securityGroups, String remoteFS,
                         InstanceType type, boolean ebsOptimized, String labelString, Node.Mode mode, String description, String initScript,
                         String tmpDir, String userData, String numExecutors, String remoteAdmin, AMITypeData amiType, String jvmopts,
                         boolean stopOnTerminate, String subnetId, List<EC2Tag> tags, String idleTerminationMinutes,
                         String instanceCapStr, String iamInstanceProfile, boolean deleteRootOnTermination,
                         boolean useEphemeralDevices, boolean useDedicatedTenancy, String launchTimeoutStr, boolean associatePublicIp,
                         String customDeviceMapping, boolean connectBySSHProcess, boolean monitoring,
                         boolean t2Unlimited, ConnectionStrategy connectionStrategy, int maxTotalUses) {
        this(ami, zone, spotConfig, securityGroups, remoteFS, type, ebsOptimized, labelString, mode, description, initScript,
          tmpDir, userData, numExecutors, remoteAdmin, amiType, jvmopts, stopOnTerminate, subnetId, tags,
          idleTerminationMinutes, 0, instanceCapStr, iamInstanceProfile, deleteRootOnTermination, useEphemeralDevices,
          useDedicatedTenancy, launchTimeoutStr, associatePublicIp, customDeviceMapping, connectBySSHProcess,
          monitoring, t2Unlimited, connectionStrategy, maxTotalUses);
    }

    @Deprecated
    public SlaveTemplate(String ami, String zone, SpotConfiguration spotConfig, String securityGroups, String remoteFS,
            InstanceType type, boolean ebsOptimized, String labelString, Node.Mode mode, String description, String initScript,
            String tmpDir, String userData, String numExecutors, String remoteAdmin, AMITypeData amiType, String jvmopts,
            boolean stopOnTerminate, String subnetId, List<EC2Tag> tags, String idleTerminationMinutes,
            boolean usePrivateDnsName, String instanceCapStr, String iamInstanceProfile, boolean deleteRootOnTermination,
            boolean useEphemeralDevices, boolean useDedicatedTenancy, String launchTimeoutStr, boolean associatePublicIp,
            String customDeviceMapping, boolean connectBySSHProcess, boolean connectUsingPublicIp, boolean monitoring,
            boolean t2Unlimited) {
        this(ami, zone, spotConfig, securityGroups, remoteFS, type, ebsOptimized, labelString, mode, description, initScript,
                tmpDir, userData, numExecutors, remoteAdmin, amiType, jvmopts, stopOnTerminate, subnetId, tags,
                idleTerminationMinutes, instanceCapStr, iamInstanceProfile, deleteRootOnTermination, useEphemeralDevices,
                useDedicatedTenancy, launchTimeoutStr, associatePublicIp, customDeviceMapping, connectBySSHProcess,
                monitoring, t2Unlimited, ConnectionStrategy.backwardsCompatible(usePrivateDnsName, connectUsingPublicIp, associatePublicIp), -1);
    }

    public SlaveTemplate(String ami, String zone, SpotConfiguration spotConfig, String securityGroups, String remoteFS,
            InstanceType type, boolean ebsOptimized, String labelString, Node.Mode mode, String description, String initScript,
            String tmpDir, String userData, String numExecutors, String remoteAdmin, AMITypeData amiType, String jvmopts,
            boolean stopOnTerminate, String subnetId, List<EC2Tag> tags, String idleTerminationMinutes,
            boolean usePrivateDnsName, String instanceCapStr, String iamInstanceProfile, boolean deleteRootOnTermination,
            boolean useEphemeralDevices, boolean useDedicatedTenancy, String launchTimeoutStr, boolean associatePublicIp,
            String customDeviceMapping, boolean connectBySSHProcess, boolean connectUsingPublicIp) {
        this(ami, zone, spotConfig, securityGroups, remoteFS, type, ebsOptimized, labelString, mode, description, initScript,
                tmpDir, userData, numExecutors, remoteAdmin, amiType, jvmopts, stopOnTerminate, subnetId, tags,
                idleTerminationMinutes, usePrivateDnsName, instanceCapStr, iamInstanceProfile, deleteRootOnTermination, useEphemeralDevices,
                useDedicatedTenancy, launchTimeoutStr, associatePublicIp, customDeviceMapping, connectBySSHProcess,
                connectUsingPublicIp, false, false);
    }

    public SlaveTemplate(String ami, String zone, SpotConfiguration spotConfig, String securityGroups, String remoteFS,
            InstanceType type, boolean ebsOptimized, String labelString, Node.Mode mode, String description, String initScript,
            String tmpDir, String userData, String numExecutors, String remoteAdmin, AMITypeData amiType, String jvmopts,
            boolean stopOnTerminate, String subnetId, List<EC2Tag> tags, String idleTerminationMinutes,
            boolean usePrivateDnsName, String instanceCapStr, String iamInstanceProfile, boolean useEphemeralDevices,
            boolean useDedicatedTenancy, String launchTimeoutStr, boolean associatePublicIp, String customDeviceMapping,
            boolean connectBySSHProcess) {
        this(ami, zone, spotConfig, securityGroups, remoteFS, type, ebsOptimized, labelString, mode, description, initScript,
                tmpDir, userData, numExecutors, remoteAdmin, amiType, jvmopts, stopOnTerminate, subnetId, tags,
                idleTerminationMinutes, usePrivateDnsName, instanceCapStr, iamInstanceProfile, false, useEphemeralDevices,
                useDedicatedTenancy, launchTimeoutStr, associatePublicIp, customDeviceMapping, connectBySSHProcess, false);
    }

    public SlaveTemplate(String ami, String zone, SpotConfiguration spotConfig, String securityGroups, String remoteFS,
            InstanceType type, boolean ebsOptimized, String labelString, Node.Mode mode, String description, String initScript,
            String tmpDir, String userData, String numExecutors, String remoteAdmin, AMITypeData amiType, String jvmopts,
            boolean stopOnTerminate, String subnetId, List<EC2Tag> tags, String idleTerminationMinutes,
            boolean usePrivateDnsName, String instanceCapStr, String iamInstanceProfile, boolean useEphemeralDevices,
            boolean useDedicatedTenancy, String launchTimeoutStr, boolean associatePublicIp, String customDeviceMapping) {
        this(ami, zone, spotConfig, securityGroups, remoteFS, type, ebsOptimized, labelString, mode, description, initScript,
                tmpDir, userData, numExecutors, remoteAdmin, amiType, jvmopts, stopOnTerminate, subnetId, tags,
                idleTerminationMinutes, usePrivateDnsName, instanceCapStr, iamInstanceProfile, useEphemeralDevices,
                useDedicatedTenancy, launchTimeoutStr, associatePublicIp, customDeviceMapping, false);
    }

    /**
     * Backward compatible constructor for reloading previous version data
     */
    public SlaveTemplate(String ami, String zone, SpotConfiguration spotConfig, String securityGroups, String remoteFS,
            String sshPort, InstanceType type, boolean ebsOptimized, String labelString, Node.Mode mode, String description,
            String initScript, String tmpDir, String userData, String numExecutors, String remoteAdmin, String rootCommandPrefix,
            String slaveCommandPrefix, String slaveCommandSuffix, String jvmopts, boolean stopOnTerminate, String subnetId, List<EC2Tag> tags, String idleTerminationMinutes,
            boolean usePrivateDnsName, String instanceCapStr, String iamInstanceProfile, boolean useEphemeralDevices,
            String launchTimeoutStr) {
        this(ami, zone, spotConfig, securityGroups, remoteFS, type, ebsOptimized, labelString, mode, description, initScript,
<<<<<<< HEAD
                tmpDir, userData, numExecutors, remoteAdmin, new UnixData(rootCommandPrefix, slaveCommandPrefix, sshPort, null),
=======
                tmpDir, userData, numExecutors, remoteAdmin, new UnixData(rootCommandPrefix, slaveCommandPrefix, slaveCommandSuffix, sshPort),
>>>>>>> 0c999bbd
                jvmopts, stopOnTerminate, subnetId, tags, idleTerminationMinutes, usePrivateDnsName, instanceCapStr, iamInstanceProfile,
                useEphemeralDevices, false, launchTimeoutStr, false, null);
    }

    public boolean isConnectBySSHProcess() {
        // See
        // src/main/resources/hudson/plugins/ec2/SlaveTemplate/help-connectBySSHProcess.html
        return connectBySSHProcess;
    }

    public EC2Cloud getParent() {
        return parent;
    }

    public String getLabelString() {
        return labels;
    }

    public Node.Mode getMode() {
        return mode;
    }

    public String getDisplayName() {
        return String.format("EC2 (%s) - %s", parent.getDisplayName(), description);
    }

    public String getSlaveName(String instanceId) {
        final String agentName = String.format("%s (%s)", getDisplayName(), instanceId);
        try {
            Jenkins.checkGoodName(agentName);
            return agentName;
        } catch (Failure e) {
            return instanceId;
        }
    }

    String getZone() {
        return zone;
    }

    public String getSecurityGroupString() {
        return securityGroups;
    }

    public Set<String> getSecurityGroupSet() {
        return securityGroupSet;
    }

    public Set<String> parseSecurityGroups() {
        if (securityGroups == null || "".equals(securityGroups.trim())) {
            return Collections.emptySet();
        } else {
            return new HashSet<>(Arrays.asList(securityGroups.split("\\s*,\\s*")));
        }
    }

    public int getNumExecutors() {
        try {
            return Integer.parseInt(numExecutors);
        } catch (NumberFormatException e) {
            return EC2AbstractSlave.toNumExecutors(type);
        }
    }

    public int getSshPort() {
        try {
            String sshPort = "";
            if (amiType.isUnix()) {
                sshPort = ((UnixData) amiType).getSshPort();
            }
            if (amiType.isMac()) {
                sshPort = ((MacData) amiType).getSshPort();
            }
            return Integer.parseInt(sshPort);
        } catch (NumberFormatException e) {
            return 22;
        }
    }

    public String getRemoteAdmin() {
        return remoteAdmin;
    }

    public String getRootCommandPrefix() {
        return (amiType.isUnix() ? ((UnixData) amiType).getRootCommandPrefix() : (amiType.isMac() ? ((MacData) amiType).getRootCommandPrefix():""));
    }

    public String getSlaveCommandPrefix() {
        return (amiType.isUnix() ? ((UnixData) amiType).getSlaveCommandPrefix() : (amiType.isMac() ? ((MacData) amiType).getSlaveCommandPrefix() : ""));
    }

    public String getSlaveCommandSuffix() {
        return (amiType.isUnix() ? ((UnixData) amiType).getSlaveCommandSuffix() : (amiType.isMac() ? ((MacData) amiType).getSlaveCommandSuffix() : ""));
    }

    public String chooseSubnetId() {
        if (StringUtils.isBlank(subnetId)) {
            return null;
        } else {
            String[] subnetIdList= getSubnetId().split(EC2_RESOURCE_ID_DELIMETERS);

            // Round-robin subnet selection.
            currentSubnetId = subnetIdList[nextSubnet];
            nextSubnet = (nextSubnet + 1) % subnetIdList.length;

            return currentSubnetId;
        }
    }

    public String chooseSubnetId(boolean rotateSubnet) {
        if (rotateSubnet) {
            return chooseSubnetId();
        } else {
            return this.currentSubnetId;
        }
    }

    public String getSubnetId() {
        return subnetId;
    }

    public String getCurrentSubnetId() {
        return currentSubnetId;
    }

    public boolean getAssociatePublicIp() {
        return associatePublicIp;
    }

    @Deprecated
    @DataBoundSetter
    public void setConnectUsingPublicIp(boolean connectUsingPublicIp) {
        this.connectUsingPublicIp = connectUsingPublicIp;
        this.connectionStrategy = ConnectionStrategy.backwardsCompatible(this.usePrivateDnsName, this.connectUsingPublicIp, this.associatePublicIp);
    }

    @Deprecated
    @DataBoundSetter
    public void setUsePrivateDnsName(boolean usePrivateDnsName) {
        this.usePrivateDnsName = usePrivateDnsName;
        this.connectionStrategy = ConnectionStrategy.backwardsCompatible(this.usePrivateDnsName, this.connectUsingPublicIp, this.associatePublicIp);
    }

    @Deprecated
    public boolean getUsePrivateDnsName() {
        return usePrivateDnsName;
    }

    @Deprecated
    public boolean isConnectUsingPublicIp() {
        return connectUsingPublicIp;
    }

    public List<EC2Tag> getTags() {
        if (null == tags)
            return null;
        return Collections.unmodifiableList(tags);
    }

    public String getidleTerminationMinutes() {
        return idleTerminationMinutes;
    }

    public Set<LabelAtom> getLabelSet() {
        if (labelSet == null) {
            labelSet = Label.parse(labels);
        }
        return labelSet;
    }

    public String getAmi() {
        return ami;
    }

    public void setAmi(String ami) {
        this.ami = ami;
    }

    public AMITypeData getAmiType() {
        return amiType;
    }

    public void setAmiType(AMITypeData amiType) {
        this.amiType = amiType;
    }

    public int getMinimumNumberOfInstances() {
        return minimumNumberOfInstances;
    }

    public int getMinimumNumberOfSpareInstances() {
        return minimumNumberOfSpareInstances;
    }

    public MinimumNumberOfInstancesTimeRangeConfig getMinimumNumberOfInstancesTimeRangeConfig() {
        return minimumNumberOfInstancesTimeRangeConfig;
    }

    @DataBoundSetter
    public void setMinimumNumberOfInstancesTimeRangeConfig(MinimumNumberOfInstancesTimeRangeConfig minimumNumberOfInstancesTimeRangeConfig) {
        this.minimumNumberOfInstancesTimeRangeConfig = minimumNumberOfInstancesTimeRangeConfig;
    }

    public int getInstanceCap() {
        return instanceCap;
    }

    public int getSpotBlockReservationDuration() {
        if (spotConfig == null)
            return 0;
        return spotConfig.getSpotBlockReservationDuration();
    }

    public String getSpotBlockReservationDurationStr() {
        if (spotConfig == null) {
            return "";
        } else {
            int dur = getSpotBlockReservationDuration();
            if (dur == 0)
                return "";
            return String.valueOf(getSpotBlockReservationDuration());
        }
    }

    public String getInstanceCapStr() {
        if (instanceCap == Integer.MAX_VALUE) {
            return "";
        } else {
            return String.valueOf(instanceCap);
        }
    }

    public String getSpotMaxBidPrice() {
        if (spotConfig == null)
            return null;
        return SpotConfiguration.normalizeBid(spotConfig.getSpotMaxBidPrice());
    }

    public String getIamInstanceProfile() {
        return iamInstanceProfile;
    }

    @DataBoundSetter
    public void setHostKeyVerificationStrategy(HostKeyVerificationStrategyEnum hostKeyVerificationStrategy) {
        this.hostKeyVerificationStrategy = (hostKeyVerificationStrategy != null) ? hostKeyVerificationStrategy : HostKeyVerificationStrategyEnum.CHECK_NEW_SOFT;
    }

    @NonNull
    public HostKeyVerificationStrategyEnum getHostKeyVerificationStrategy() {
        return hostKeyVerificationStrategy != null ? hostKeyVerificationStrategy : HostKeyVerificationStrategyEnum.CHECK_NEW_SOFT;
    }

    @CheckForNull
    public String getAmiOwners() {
        return amiOwners;
    }

    @DataBoundSetter
    public void setAmiOwners(String amiOwners) {
        this.amiOwners = amiOwners;
    }

    @CheckForNull
    public String getAmiUsers() {
        return amiUsers;
    }

    @DataBoundSetter
    public void setAmiUsers(String amiUsers) {
        this.amiUsers = amiUsers;
    }

    @CheckForNull
    public List<EC2Filter> getAmiFilters() {
        return amiFilters;
    }

    @DataBoundSetter
    public void setAmiFilters(List<EC2Filter> amiFilters) {
        this.amiFilters = amiFilters;
    }

    @Override
    public String toString() {
        return "SlaveTemplate{" +
                "description='" + description + '\'' +
                ", labels='" + labels + '\'' +
                '}';
    }

    public int getMaxTotalUses() {
        return maxTotalUses;
    }

    public Boolean getMetadataEndpointEnabled() {
        return metadataEndpointEnabled;
    }

    public Boolean getMetadataTokensRequired() {
        return metadataTokensRequired;
    }

    public Integer getMetadataHopsLimit() {
        return metadataHopsLimit;
    }

    public Tenancy getTenancyAttribute() {
        return tenancy;
    }

    public DescribableList<NodeProperty<?>, NodePropertyDescriptor> getNodeProperties() {
        return Objects.requireNonNull(nodeProperties);
    }

    public enum ProvisionOptions { ALLOW_CREATE, FORCE_CREATE }

    /**
     * Provisions a new EC2 agent or starts a previously stopped on-demand instance.
     *
     * @return always non-null. This needs to be then added to {@link Hudson#addNode(Node)}.
     */
    @NonNull
    public List<EC2AbstractSlave> provision(int number, EnumSet<ProvisionOptions> provisionOptions) throws AmazonClientException, IOException {
        final Image image = getImage();
        if (this.spotConfig != null) {
            if (provisionOptions.contains(ProvisionOptions.ALLOW_CREATE) || provisionOptions.contains(ProvisionOptions.FORCE_CREATE))
                return provisionSpot(image, number, provisionOptions);
            return Collections.emptyList();
        }
        return provisionOndemand(image, number, provisionOptions);
    }

    /**
     * Safely we can pickup only instance that is not known by Jenkins at all.
     */
    private boolean checkInstance(Instance instance) {
        for (EC2AbstractSlave node : NodeIterator.nodes(EC2AbstractSlave.class)) {
            if ( (node.getInstanceId().equals(instance.getInstanceId())) &&
                    (! (instance.getState().getName().equalsIgnoreCase(InstanceStateName.Stopped.toString())
                ))
               ){
                logInstanceCheck(instance, ". false - found existing corresponding Jenkins agent: " + node.getInstanceId());
                return false;
            }
        }
        logInstanceCheck(instance, " true - Instance is not connected to Jenkins");
        return true;
    }

    private void logInstanceCheck(Instance instance, String message) {
        logProvisionInfo("checkInstance: " + instance.getInstanceId() + "." + message);
    }

    private boolean isSameIamInstanceProfile(Instance instance) {
        return StringUtils.isBlank(getIamInstanceProfile()) ||
                (instance.getIamInstanceProfile() != null &&
                        instance.getIamInstanceProfile().getArn().equals(getIamInstanceProfile()));

    }

    private boolean isTerminatingOrShuttindDown(String instanceStateName) {
        return instanceStateName.equalsIgnoreCase(InstanceStateName.Terminated.toString())
                || instanceStateName.equalsIgnoreCase(InstanceStateName.ShuttingDown.toString());
    }

    private void logProvisionInfo(String message) {
        LOGGER.info(this + ". " + message);
    }

    HashMap<RunInstancesRequest, List<Filter>> makeRunInstancesRequestAndFilters(Image image, int number, AmazonEC2 ec2) throws IOException {
        return makeRunInstancesRequestAndFilters(image, number, ec2, true);
    }

    @Deprecated
    HashMap<RunInstancesRequest, List<Filter>> makeRunInstancesRequestAndFilters(int number, AmazonEC2 ec2) throws IOException {
        return makeRunInstancesRequestAndFilters(getImage(), number, ec2);
    }

    HashMap<RunInstancesRequest, List<Filter>> makeRunInstancesRequestAndFilters(Image image, int number, AmazonEC2 ec2, boolean rotateSubnet) throws IOException {
        String imageId = image.getImageId();
        RunInstancesRequest riRequest = new RunInstancesRequest(imageId, 1, number).withInstanceType(type);
        riRequest.setEbsOptimized(ebsOptimized);
        riRequest.setMonitoring(monitoring);

        if (t2Unlimited){
            CreditSpecificationRequest creditRequest = new CreditSpecificationRequest();
            creditRequest.setCpuCredits("unlimited");
            riRequest.setCreditSpecification(creditRequest);
        }

        setupBlockDeviceMappings(image, riRequest.getBlockDeviceMappings());

        if(stopOnTerminate){
            riRequest.setInstanceInitiatedShutdownBehavior(ShutdownBehavior.Stop);
            logProvisionInfo("Setting Instance Initiated Shutdown Behavior : ShutdownBehavior.Stop");
        }else{
            riRequest.setInstanceInitiatedShutdownBehavior(ShutdownBehavior.Terminate);
            logProvisionInfo("Setting Instance Initiated Shutdown Behavior : ShutdownBehavior.Terminate");
        }

        List<Filter> diFilters = new ArrayList<>();
        diFilters.add(new Filter("image-id").withValues(imageId));
        diFilters.add(new Filter("instance-type").withValues(type.toString()));

        KeyPair keyPair = getKeyPair(ec2);
        if (keyPair == null){
            logProvisionInfo("Could not retrieve a valid key pair.");
            return null;
        }
        riRequest.setUserData(Base64.getEncoder().encodeToString(userData.getBytes(StandardCharsets.UTF_8)));
        riRequest.setKeyName(keyPair.getKeyName());
        diFilters.add(new Filter("key-name").withValues(keyPair.getKeyName()));


        if (StringUtils.isNotBlank(getZone())) {
            Placement placement = new Placement(getZone());
            if (getTenancyAttribute().equals(Tenancy.Dedicated)) {
                placement.setTenancy("dedicated");
            }
            riRequest.setPlacement(placement);
            diFilters.add(new Filter("availability-zone").withValues(getZone()));
        }

        if(getTenancyAttribute().equals(Tenancy.Host)){
            Placement placement = new Placement();
            placement.setTenancy("host");
            riRequest.setPlacement(placement);
            diFilters.add(new Filter("tenancy").withValues(placement.getTenancy()));
        }else if(getTenancyAttribute().equals(Tenancy.Default)){
            Placement placement = new Placement();
            placement.setTenancy("default");
            riRequest.setPlacement(placement);
            diFilters.add(new Filter("tenancy").withValues(placement.getTenancy()));
        }

        String subnetId = chooseSubnetId(rotateSubnet);

        InstanceNetworkInterfaceSpecification net = new InstanceNetworkInterfaceSpecification();
        if (StringUtils.isNotBlank(subnetId)) {
            if (getAssociatePublicIp()) {
                net.setSubnetId(subnetId);
            } else {
                riRequest.setSubnetId(subnetId);
            }

            diFilters.add(new Filter("subnet-id").withValues(subnetId));

            /*
             * If we have a subnet ID then we can only use VPC security groups
             */
            if (!getSecurityGroupSet().isEmpty()) {
                List<String> groupIds = getEc2SecurityGroups(ec2);

                if (!groupIds.isEmpty()) {
                    if (getAssociatePublicIp()) {
                        net.setGroups(groupIds);
                    } else {
                        riRequest.setSecurityGroupIds(groupIds);
                    }

                    diFilters.add(new Filter("instance.group-id").withValues(groupIds));
                }
            }
        } else {
            List<String> groupIds = getSecurityGroupsBy("group-name", securityGroupSet, ec2)
                                            .getSecurityGroups()
                                            .stream().map(SecurityGroup::getGroupId)
                                            .collect(Collectors.toList());
            if (getAssociatePublicIp()) {
                net.setGroups(groupIds);
            } else {
                riRequest.setSecurityGroups(securityGroupSet);
            }
            if (!groupIds.isEmpty()) {
                diFilters.add(new Filter("instance.group-id").withValues(groupIds));
            }
        }

        net.setAssociatePublicIpAddress(getAssociatePublicIp());
        net.setDeviceIndex(0);

        if (getAssociatePublicIp()) {
            riRequest.withNetworkInterfaces(net);
        }

        HashSet<Tag> instTags = buildTags(EC2Cloud.EC2_SLAVE_TYPE_DEMAND);
        for (Tag tag : instTags) {
            diFilters.add(new Filter("tag:" + tag.getKey()).withValues(tag.getValue()));
        }

        if (StringUtils.isNotBlank(getIamInstanceProfile())) {
            riRequest.setIamInstanceProfile(new IamInstanceProfileSpecification().withArn(getIamInstanceProfile()));
        }

        List<TagSpecification> tagList = new ArrayList<>();
        TagSpecification tagSpecification = new TagSpecification();
        tagSpecification.setTags(instTags);
        tagList.add(tagSpecification.clone().withResourceType(ResourceType.Instance));
        tagList.add(tagSpecification.clone().withResourceType(ResourceType.Volume));
        riRequest.setTagSpecifications(tagList);

        InstanceMetadataOptionsRequest instanceMetadataOptionsRequest = new InstanceMetadataOptionsRequest();
        instanceMetadataOptionsRequest.setHttpEndpoint(metadataEndpointEnabled ? InstanceMetadataEndpointState.Enabled.toString() : InstanceMetadataEndpointState.Disabled.toString());
        instanceMetadataOptionsRequest.setHttpPutResponseHopLimit(metadataHopsLimit == null ? EC2AbstractSlave.DEFAULT_METADATA_HOPS_LIMIT : metadataHopsLimit);
        instanceMetadataOptionsRequest.setHttpTokens(
                    metadataTokensRequired ? HttpTokensState.Required.toString() : HttpTokensState.Optional.toString());
        riRequest.setMetadataOptions(instanceMetadataOptionsRequest);

        HashMap<RunInstancesRequest, List<Filter>> ret = new HashMap<>();
        ret.put(riRequest, diFilters);
        return ret;
    }

    @Deprecated
    HashMap<RunInstancesRequest, List<Filter>> makeRunInstancesRequestAndFilters(int number, AmazonEC2 ec2, boolean rotateSubnet) throws IOException {
        return makeRunInstancesRequestAndFilters(getImage(), number, ec2, rotateSubnet);
    }

    /**
     * Provisions an On-demand EC2 agent by launching a new instance or starting a previously-stopped instance.
     */
    private List<EC2AbstractSlave> provisionOndemand(Image image, int number, EnumSet<ProvisionOptions> provisionOptions)
            throws IOException {
        return provisionOndemand(image, number, provisionOptions, false, false);
    }

    /**
     * Provisions an On-demand EC2 agent by launching a new instance or starting a previously-stopped instance.
     */
    private List<EC2AbstractSlave> provisionOndemand(Image image, int number, EnumSet<ProvisionOptions> provisionOptions, boolean spotWithoutBidPrice, boolean fallbackSpotToOndemand)
            throws IOException {
        AmazonEC2 ec2 = getParent().connect();

        logProvisionInfo("Considering launching");

        HashMap<RunInstancesRequest, List<Filter>> runInstancesRequestFilterMap = makeRunInstancesRequestAndFilters(image, number, ec2);
        Map.Entry<RunInstancesRequest, List<Filter>> entry = runInstancesRequestFilterMap.entrySet().iterator().next();
        RunInstancesRequest riRequest = entry.getKey();
        List<Filter> diFilters = entry.getValue();

        DescribeInstancesRequest diRequest = new DescribeInstancesRequest().withFilters(diFilters);

        logProvisionInfo("Looking for existing instances with describe-instance: " + diRequest);

        DescribeInstancesResult diResult = ec2.describeInstances(diRequest);
        List<Instance> orphansOrStopped = findOrphansOrStopped(diResult, number);

        if (orphansOrStopped.isEmpty() && !provisionOptions.contains(ProvisionOptions.FORCE_CREATE) &&
                !provisionOptions.contains(ProvisionOptions.ALLOW_CREATE)) {
            logProvisionInfo("No existing instance found - but cannot create new instance");
            return null;
        }

        wakeOrphansOrStoppedUp(ec2, orphansOrStopped);

        if (orphansOrStopped.size() == number) {
            return toSlaves(orphansOrStopped);
        }

        riRequest.setMaxCount(number - orphansOrStopped.size());

        List<Instance> newInstances;
        if (spotWithoutBidPrice) {
            InstanceMarketOptionsRequest instanceMarketOptionsRequest = new InstanceMarketOptionsRequest().withMarketType(MarketType.Spot);
            if (getSpotBlockReservationDuration() != 0) {
                SpotMarketOptions spotOptions = new SpotMarketOptions().withBlockDurationMinutes(getSpotBlockReservationDuration() * 60);
                instanceMarketOptionsRequest.setSpotOptions(spotOptions);
            }
            riRequest.setInstanceMarketOptions(instanceMarketOptionsRequest);
            try {
                newInstances = ec2.runInstances(riRequest).getReservation().getInstances();
            } catch (AmazonEC2Exception e) {
                if (fallbackSpotToOndemand && e.getErrorCode().equals("InsufficientInstanceCapacity")) {
                    logProvisionInfo("There is no spot capacity available matching your request, falling back to on-demand instance.");
                    riRequest.setInstanceMarketOptions(new InstanceMarketOptionsRequest());
                    newInstances = ec2.runInstances(riRequest).getReservation().getInstances();
                } else {
                    throw e;
                }
            }
        } else {
            newInstances = ec2.runInstances(riRequest).getReservation().getInstances();
        }
        // Have to create a new instance

        if (newInstances.isEmpty()) {
            logProvisionInfo("No new instances were created");
        }

        newInstances.addAll(orphansOrStopped);

        return toSlaves(newInstances);
    }

    void wakeOrphansOrStoppedUp(AmazonEC2 ec2, List<Instance> orphansOrStopped) {
        List<String> instances = new ArrayList<>();
        for(Instance instance : orphansOrStopped) {
            if (instance.getState().getName().equalsIgnoreCase(InstanceStateName.Stopping.toString())
                    || instance.getState().getName().equalsIgnoreCase(InstanceStateName.Stopped.toString())) {
                logProvisionInfo("Found stopped instances - will start it: " + instance);
                instances.add(instance.getInstanceId());
            } else {
                // Should be pending or running at this point, just let it come up
                logProvisionInfo("Found existing pending or running: " + instance.getState().getName() + " instance: " + instance);
            }
        }

        if (!instances.isEmpty()) {
            StartInstancesRequest siRequest = new StartInstancesRequest(instances);
            StartInstancesResult siResult = ec2.startInstances(siRequest);
            logProvisionInfo("Result of starting stopped instances:" + siResult);
        }

    }

    List<EC2AbstractSlave> toSlaves(List<Instance> newInstances) throws IOException {
        try {
            List<EC2AbstractSlave> slaves = new ArrayList<>(newInstances.size());
            for (Instance instance : newInstances) {
                slaves.add(newOndemandSlave(instance));
                logProvisionInfo("Return instance: " + instance);
            }
            return slaves;
        } catch (FormException e) {
            throw new AssertionError(e); // we should have discovered all
            // configuration issues upfront
        }
    }

    List<Instance> findOrphansOrStopped(DescribeInstancesResult diResult, int number) {
        List<Instance> orphansOrStopped = new ArrayList<>();
        int count = 0;
        for (Reservation reservation : diResult.getReservations()) {
            for (Instance instance : reservation.getInstances()) {
                if (!isSameIamInstanceProfile(instance)) {
                    logInstanceCheck(instance, ". false - IAM Instance profile does not match: " + instance.getIamInstanceProfile());
                    continue;
                }

                if (isTerminatingOrShuttindDown(instance.getState().getName())) {
                    logInstanceCheck(instance, ". false - Instance is terminated or shutting down");
                    continue;
                }

                if (checkInstance(instance)) {
                    logProvisionInfo("Found existing instance: " + instance);
                    orphansOrStopped.add(instance);
                    count++;
                }

                if (count == number) {
                    return orphansOrStopped;
                }
            }
        }
        return orphansOrStopped;
    }

    private void setupRootDevice(Image image, List<BlockDeviceMapping> deviceMappings) {
        if (!"ebs".equals(image.getRootDeviceType())) {
            return;
        }

        // get the root device (only one expected in the blockmappings)
        final List<BlockDeviceMapping> rootDeviceMappings = image.getBlockDeviceMappings();
        if (rootDeviceMappings.size() == 0) {
            LOGGER.warning("AMI missing block devices");
            return;
        }
        BlockDeviceMapping rootMapping = rootDeviceMappings.get(0);
        LOGGER.info("AMI had " + rootMapping.getDeviceName());
        LOGGER.info(rootMapping.getEbs().toString());

        // Create a shadow of the AMI mapping (doesn't like reusing rootMapping directly)
        BlockDeviceMapping newMapping = rootMapping.clone();

        if (deleteRootOnTermination) {
            // Check if the root device is already in the mapping and update it
            for (final BlockDeviceMapping mapping : deviceMappings) {
                LOGGER.info("Request had " + mapping.getDeviceName());
                if (rootMapping.getDeviceName().equals(mapping.getDeviceName())) {
                    mapping.getEbs().setDeleteOnTermination(Boolean.TRUE);
                    return;
                }
            }

            // pass deleteRootOnTermination to shadow of the AMI mapping
            newMapping.getEbs().setDeleteOnTermination(Boolean.TRUE);
        }

        newMapping.getEbs().setEncrypted(ebsEncryptRootVolume.getValue());
        String message = String.format("EBS default encryption value set to: %s (%s)", ebsEncryptRootVolume.getDisplayText(), ebsEncryptRootVolume.getValue());
        logProvisionInfo(message);
        deviceMappings.add(0, newMapping);

    }

    private List<BlockDeviceMapping> getNewEphemeralDeviceMapping(Image image) {

        final List<BlockDeviceMapping> oldDeviceMapping = image.getBlockDeviceMappings();

        final Set<String> occupiedDevices = new HashSet<>();
        for (final BlockDeviceMapping mapping : oldDeviceMapping) {

            occupiedDevices.add(mapping.getDeviceName());
        }

        final List<String> available = new ArrayList<>(
                Arrays.asList("ephemeral0", "ephemeral1", "ephemeral2", "ephemeral3"));

        final List<BlockDeviceMapping> newDeviceMapping = new ArrayList<>(4);
        for (char suffix = 'b'; suffix <= 'z' && !available.isEmpty(); suffix++) {

            final String deviceName = String.format("/dev/xvd%s", suffix);

            if (occupiedDevices.contains(deviceName))
                continue;

            final BlockDeviceMapping newMapping = new BlockDeviceMapping().withDeviceName(deviceName).withVirtualName(
                    available.get(0));

            newDeviceMapping.add(newMapping);
            available.remove(0);
        }

        return newDeviceMapping;
    }

    private void setupEphemeralDeviceMapping(Image image, List<BlockDeviceMapping> deviceMappings) {
        // Don't wipe out pre-existing mappings
        deviceMappings.addAll(getNewEphemeralDeviceMapping(image));
    }

    @NonNull
    private static List<String> makeImageAttributeList(@CheckForNull String attr) {
        return Stream.of(Util.tokenize(Util.fixNull(attr)))
            .collect(Collectors.toList());
    }

    @NonNull
    private DescribeImagesRequest makeDescribeImagesRequest() throws AmazonClientException {
        List<String> imageIds = Util.fixEmptyAndTrim(ami) == null ?
            Collections.emptyList() :
            Collections.singletonList(ami);
        List<String> owners = makeImageAttributeList(amiOwners);
        List<String> users = makeImageAttributeList(amiUsers);
        List<Filter> filters = EC2Filter.toFilterList(amiFilters);

        // Raise an exception if there were no search attributes.
        // This is legal but not what anyone wants - it will
        // launch random recently created public AMIs.
        int numAttrs = Stream.of(imageIds, owners, users, filters)
            .collect(Collectors.summingInt(List::size));
        if (numAttrs == 0) {
            throw new AmazonClientException("Neither AMI ID nor AMI search attributes provided");
        }

        return new DescribeImagesRequest()
            .withImageIds(imageIds)
            .withOwners(owners)
            .withExecutableUsers(users)
            .withFilters(filters);
    }

    @NonNull
    private Image getImage() throws AmazonClientException {
        DescribeImagesRequest request = makeDescribeImagesRequest();

        LOGGER.info("Getting image for request " + request);
        List<Image> images = getParent().connect().describeImages(request).getImages();
        if (images.isEmpty()) {
            throw new AmazonClientException("Unable to find image for request " + request);
        }

        // Sort in reverse by creation date to get latest image
        images.sort(Comparator.comparing(Image::getCreationDate).reversed());
        return images.get(0);
    }


    private void setupCustomDeviceMapping(List<BlockDeviceMapping> deviceMappings) {
        if (StringUtils.isNotBlank(customDeviceMapping)) {
            deviceMappings.addAll(DeviceMappingParser.parse(customDeviceMapping));
        }
    }

    /**
     * Provision a new agent for an EC2 spot instance to call back to Jenkins
     */
    private List<EC2AbstractSlave> provisionSpot(Image image, int number, EnumSet<ProvisionOptions> provisionOptions)
            throws IOException {
        if (!spotConfig.useBidPrice) {
            return provisionOndemand(image, 1, provisionOptions, true, spotConfig.getFallbackToOndemand());
        }

        AmazonEC2 ec2 = getParent().connect();
        String imageId = image.getImageId();

        try {
            LOGGER.info("Launching " + imageId + " for template " + description);

            KeyPair keyPair = getKeyPair(ec2);

            RequestSpotInstancesRequest spotRequest = new RequestSpotInstancesRequest();

            // Validate spot bid before making the request
            if (getSpotMaxBidPrice() == null) {
                throw new AmazonClientException("Invalid Spot price specified: " + getSpotMaxBidPrice());
            }

            spotRequest.setSpotPrice(getSpotMaxBidPrice());
            spotRequest.setInstanceCount(number);

            LaunchSpecification launchSpecification = new LaunchSpecification();

            launchSpecification.setImageId(imageId);
            launchSpecification.setInstanceType(type);
            launchSpecification.setEbsOptimized(ebsOptimized);
            launchSpecification.setMonitoringEnabled(monitoring);

            if (StringUtils.isNotBlank(getZone())) {
                SpotPlacement placement = new SpotPlacement(getZone());
                launchSpecification.setPlacement(placement);
            }

            InstanceNetworkInterfaceSpecification net = new InstanceNetworkInterfaceSpecification();
            String subnetId = chooseSubnetId();
            if (StringUtils.isNotBlank(subnetId)) {
                net.setSubnetId(subnetId);

                /*
                 * If we have a subnet ID then we can only use VPC security groups
                 */
                if (!securityGroupSet.isEmpty()) {
                    List<String> groupIds = getEc2SecurityGroups(ec2);
                    if (!groupIds.isEmpty()) {
                        net.setGroups(groupIds);
                    }
                }
            } else {
                if (!securityGroupSet.isEmpty()) {
                    List<String> groupIds = getSecurityGroupsBy("group-name", securityGroupSet, ec2)
                                                    .getSecurityGroups()
                                                    .stream().map(SecurityGroup::getGroupId)
                                                    .collect(Collectors.toList());
                    net.setGroups(groupIds);
                }
            }

            String userDataString = Base64.getEncoder().encodeToString(userData.getBytes(StandardCharsets.UTF_8));

            launchSpecification.setUserData(userDataString);
            launchSpecification.setKeyName(keyPair.getKeyName());
            launchSpecification.setInstanceType(type.toString());

            net.setAssociatePublicIpAddress(getAssociatePublicIp());
            net.setDeviceIndex(0);
            launchSpecification.withNetworkInterfaces(net);

            HashSet<Tag> instTags = buildTags(EC2Cloud.EC2_SLAVE_TYPE_SPOT);

            if (StringUtils.isNotBlank(getIamInstanceProfile())) {
                launchSpecification.setIamInstanceProfile(new IamInstanceProfileSpecification().withArn(getIamInstanceProfile()));
            }

            setupBlockDeviceMappings(image, launchSpecification.getBlockDeviceMappings());

            spotRequest.setLaunchSpecification(launchSpecification);

            if (getSpotBlockReservationDuration() != 0) {
                spotRequest.setBlockDurationMinutes(getSpotBlockReservationDuration() * 60);
            }

            RequestSpotInstancesResult reqResult;
            try {
                // Make the request for a new Spot instance
                reqResult = ec2.requestSpotInstances(spotRequest);
            } catch (AmazonEC2Exception e) {
                if (spotConfig.getFallbackToOndemand() && e.getErrorCode().equals("MaxSpotInstanceCountExceeded")) {
                    logProvisionInfo("There is no spot capacity available matching your request, falling back to on-demand instance.");
                    return provisionOndemand(image, number, provisionOptions);
                } else {
                    throw e;
                }
            }

            List<SpotInstanceRequest> reqInstances = reqResult.getSpotInstanceRequests();
            if (reqInstances.isEmpty()) {
                throw new AmazonClientException("No spot instances found");
            }

            List<EC2AbstractSlave> slaves = new ArrayList<>(reqInstances.size());
            for(SpotInstanceRequest spotInstReq : reqInstances) {
                if (spotInstReq == null) {
                    throw new AmazonClientException("Spot instance request is null");
                }
                String slaveName = spotInstReq.getSpotInstanceRequestId();

                if (spotConfig.getFallbackToOndemand()) {
                    for (int i = 0; i < 2 && spotInstReq.getStatus().getCode().equals("pending-evaluation"); i++) {
                        LOGGER.info("Spot request " + slaveName + " is still pending evaluation");
                        Thread.sleep(5000);
                        LOGGER.info("Fetching info about spot request " + slaveName);
                        DescribeSpotInstanceRequestsRequest describeRequest = new DescribeSpotInstanceRequestsRequest().withSpotInstanceRequestIds(slaveName);
                        spotInstReq = ec2.describeSpotInstanceRequests(describeRequest).getSpotInstanceRequests().get(0);
                    }

                    List<String> spotRequestBadCodes = Arrays.asList("capacity-not-available", "capacity-oversubscribed", "price-too-low");
                    if (spotRequestBadCodes.contains(spotInstReq.getStatus().getCode())) {
                        LOGGER.info("There is no spot capacity available matching your request, falling back to on-demand instance.");
                        List<String> requestsToCancel = reqInstances.stream().map(SpotInstanceRequest::getSpotInstanceRequestId).collect(Collectors.toList());
                        CancelSpotInstanceRequestsRequest cancelRequest = new CancelSpotInstanceRequestsRequest(requestsToCancel);
                        ec2.cancelSpotInstanceRequests(cancelRequest);
                        return provisionOndemand(image, number, provisionOptions);
                    }
                }

                // Now that we have our Spot request, we can set tags on it
                updateRemoteTags(ec2, instTags, "InvalidSpotInstanceRequestID.NotFound", spotInstReq.getSpotInstanceRequestId());

                // That was a remote request - we should also update our local instance data
                spotInstReq.setTags(instTags);

                LOGGER.info("Spot instance id in provision: " + spotInstReq.getSpotInstanceRequestId());

                slaves.add(newSpotSlave(spotInstReq));
            }

            return slaves;

        } catch (FormException e) {
            throw new AssertionError(); // we should have discovered all
                                        // configuration issues upfront
        } catch (InterruptedException e) {
            Thread.currentThread().interrupt();
            throw new RuntimeException(e);
        }
    }

    private void setupBlockDeviceMappings(Image image, List<BlockDeviceMapping> blockDeviceMappings) {
        setupRootDevice(image, blockDeviceMappings);
        if (useEphemeralDevices) {
            setupEphemeralDeviceMapping(image, blockDeviceMappings);
        } else {
            setupCustomDeviceMapping(blockDeviceMappings);
        }
    }

    private HashSet<Tag> buildTags(String slaveType) {
        boolean hasCustomTypeTag = false;
        boolean hasJenkinsServerUrlTag = false;
        HashSet<Tag> instTags = new HashSet<>();
        if (tags != null && !tags.isEmpty()) {
            for (EC2Tag t : tags) {
                instTags.add(new Tag(t.getName(), t.getValue()));
                if (StringUtils.equals(t.getName(), EC2Tag.TAG_NAME_JENKINS_SLAVE_TYPE)) {
                    hasCustomTypeTag = true;
                }
                if (StringUtils.equals(t.getName(), EC2Tag.TAG_NAME_JENKINS_SERVER_URL)) {
                    hasJenkinsServerUrlTag = true;
                }
            }
        }
        if (!hasCustomTypeTag) {
            instTags.add(new Tag(EC2Tag.TAG_NAME_JENKINS_SLAVE_TYPE, EC2Cloud.getSlaveTypeTagValue(
                    slaveType, description)));
        }
        JenkinsLocationConfiguration jenkinsLocation = JenkinsLocationConfiguration.get();
        if (!hasJenkinsServerUrlTag && jenkinsLocation.getUrl() != null) {
            instTags.add(new Tag(EC2Tag.TAG_NAME_JENKINS_SERVER_URL, jenkinsLocation.getUrl()));
        }
        return instTags;
    }

    protected EC2OndemandSlave newOndemandSlave(Instance inst) throws FormException, IOException {
        EC2AgentConfig.OnDemand config = new EC2AgentConfig.OnDemandBuilder()
            .withName(getSlaveName(inst.getInstanceId()))
            .withInstanceId(inst.getInstanceId())
            .withDescription(description)
            .withRemoteFS(remoteFS)
            .withNumExecutors(getNumExecutors())
            .withLabelString(labels)
            .withMode(mode)
            .withInitScript(initScript)
            .withTmpDir(tmpDir)
            .withNodeProperties(nodeProperties.toList())
            .withRemoteAdmin(remoteAdmin)
            .withJvmopts(jvmopts)
            .withStopOnTerminate(stopOnTerminate)
            .withIdleTerminationMinutes(idleTerminationMinutes)
            .withPublicDNS(inst.getPublicDnsName())
            .withPrivateDNS(inst.getPrivateDnsName())
            .withTags(EC2Tag.fromAmazonTags(inst.getTags()))
            .withCloudName(parent.name)
            .withLaunchTimeout(getLaunchTimeout())
            .withAmiType(amiType)
            .withConnectionStrategy(connectionStrategy)
            .withMaxTotalUses(maxTotalUses)
            .withTenancyAttribute(tenancy)
            .withMetadataEndpointEnabled(metadataEndpointEnabled)
            .withMetadataTokensRequired(metadataTokensRequired)
            .withMetadataHopsLimit(metadataHopsLimit)
            .build();
        return EC2AgentFactory.getInstance().createOnDemandAgent(config);
    }

    protected EC2SpotSlave newSpotSlave(SpotInstanceRequest sir) throws FormException, IOException {
        EC2AgentConfig.Spot config = new EC2AgentConfig.SpotBuilder()
            .withName(getSlaveName(sir.getSpotInstanceRequestId()))
            .withSpotInstanceRequestId(sir.getSpotInstanceRequestId())
            .withDescription(description)
            .withRemoteFS(remoteFS)
            .withNumExecutors(getNumExecutors())
            .withMode(mode)
            .withInitScript(initScript)
            .withTmpDir(tmpDir)
            .withLabelString(labels)
            .withNodeProperties(nodeProperties.toList())
            .withRemoteAdmin(remoteAdmin)
            .withJvmopts(jvmopts)
            .withIdleTerminationMinutes(idleTerminationMinutes)
            .withTags(EC2Tag.fromAmazonTags(sir.getTags()))
            .withCloudName(parent.name)
            .withLaunchTimeout(getLaunchTimeout())
            .withAmiType(amiType)
            .withConnectionStrategy(connectionStrategy)
            .withMaxTotalUses(maxTotalUses)
            .build();
        return EC2AgentFactory.getInstance().createSpotAgent(config);
    }

    /**
     * Get a KeyPair from the configured information for the agent template
     */
    @CheckForNull
    private KeyPair getKeyPair(AmazonEC2 ec2) throws IOException, AmazonClientException {
        EC2PrivateKey ec2PrivateKey = getParent().resolvePrivateKey();
        if (ec2PrivateKey == null) {
            throw new AmazonClientException("No keypair credential found. Please configure a credential in the Jenkins configuration.");
        }
        KeyPair keyPair = ec2PrivateKey.find(ec2);
        if (keyPair == null) {
            throw new AmazonClientException("No matching keypair found on EC2. Is the EC2 private key a valid one?");
        }
        return keyPair;
    }

    /**
     * Update the tags stored in EC2 with the specified information. Re-try 5 times if instances isn't up by
     * catchErrorCode - e.g. InvalidSpotInstanceRequestID.NotFound or InvalidInstanceRequestID.NotFound
     *
     * @param ec2
     * @param instTags
     * @param catchErrorCode
     * @param params
     * @throws InterruptedException
     */
    private void updateRemoteTags(AmazonEC2 ec2, Collection<Tag> instTags, String catchErrorCode, String... params)
            throws InterruptedException {
        for (int i = 0; i < 5; i++) {
            try {
                CreateTagsRequest tagRequest = new CreateTagsRequest();
                tagRequest.withResources(params).setTags(instTags);
                ec2.createTags(tagRequest);
                break;
            } catch (AmazonServiceException e) {
                if (e.getErrorCode().equals(catchErrorCode)) {
                    Thread.sleep(5000);
                    continue;
                }
                LOGGER.log(Level.SEVERE, e.getErrorMessage(), e);
            }
        }
    }

    /**
     * Get a list of security group ids for the agent
     */
    private List<String> getEc2SecurityGroups(AmazonEC2 ec2) throws AmazonClientException {
        List<String> groupIds = new ArrayList<>();

        DescribeSecurityGroupsResult groupResult = getSecurityGroupsBy("group-name", securityGroupSet, ec2);
        if (groupResult.getSecurityGroups().size() == 0) {
            groupResult = getSecurityGroupsBy("group-id", securityGroupSet, ec2);
        }

        for (SecurityGroup group : groupResult.getSecurityGroups()) {
            if (group.getVpcId() != null && !group.getVpcId().isEmpty()) {
                List<Filter> filters = new ArrayList<>();
                filters.add(new Filter("vpc-id").withValues(group.getVpcId()));
                filters.add(new Filter("state").withValues("available"));
                filters.add(new Filter("subnet-id").withValues(getCurrentSubnetId()));

                DescribeSubnetsRequest subnetReq = new DescribeSubnetsRequest();
                subnetReq.withFilters(filters);
                DescribeSubnetsResult subnetResult = ec2.describeSubnets(subnetReq);

                List<Subnet> subnets = subnetResult.getSubnets();
                if (subnets != null && !subnets.isEmpty()) {
                    groupIds.add(group.getGroupId());
                }
            }
        }

        if (securityGroupSet.size() != groupIds.size()) {
            throw new AmazonClientException("Security groups must all be VPC security groups to work in a VPC context");
        }

        return groupIds;
    }

    private DescribeSecurityGroupsResult getSecurityGroupsBy(String filterName, Set<String> filterValues, AmazonEC2 ec2) {
        DescribeSecurityGroupsRequest groupReq = new DescribeSecurityGroupsRequest();
        groupReq.withFilters(new Filter(filterName).withValues(filterValues));
        return ec2.describeSecurityGroups(groupReq);
    }

    /**
     * Provisions a new EC2 agent based on the currently running instance on EC2, instead of starting a new one.
     */
    public EC2AbstractSlave attach(String instanceId, TaskListener listener) throws AmazonClientException, IOException {
        PrintStream logger = listener.getLogger();
        AmazonEC2 ec2 = getParent().connect();

        try {
            logger.println("Attaching to " + instanceId);
            LOGGER.info("Attaching to " + instanceId);
            DescribeInstancesRequest request = new DescribeInstancesRequest();
            request.setInstanceIds(Collections.singletonList(instanceId));
            Instance inst = ec2.describeInstances(request).getReservations().get(0).getInstances().get(0);
            return newOndemandSlave(inst);
        } catch (FormException e) {
            throw new AssertionError(); // we should have discovered all
                                        // configuration issues upfront
        }
    }

    /**
     * Initializes data structure that we don't persist.
     */
    protected Object readResolve() {
        Jenkins j = Jenkins.getInstanceOrNull();
         if (j != null) {
             j.checkPermission(Jenkins.ADMINISTER);
         }

        securityGroupSet = parseSecurityGroups();

        /**
         * In releases of this plugin prior to 1.18, template-specific instance caps could be configured but were not
         * enforced. As a result, it was possible to have the instance cap for a template be configured to 0 (zero) with
         * no ill effects. Starting with version 1.18, template-specific instance caps are enforced, so if a
         * configuration has a cap of zero for a template, no instances will be launched from that template. Since there
         * is no practical value of intentionally setting the cap to zero, this block will override such a setting to a
         * value that means 'no cap'.
         */
        if (instanceCap == 0) {
            instanceCap = Integer.MAX_VALUE;
        }

        if (amiType == null) {
<<<<<<< HEAD
            amiType = new UnixData(rootCommandPrefix, slaveCommandPrefix, sshPort, null);
=======
            amiType = new UnixData(rootCommandPrefix, slaveCommandPrefix, slaveCommandSuffix, sshPort);
        }

         // 1.43 new parameters
        if (connectionStrategy == null )  {
            connectionStrategy = ConnectionStrategy.backwardsCompatible(usePrivateDnsName, connectUsingPublicIp, associatePublicIp);
        }

        if (maxTotalUses == 0) {
            maxTotalUses = -1;
>>>>>>> 0c999bbd
        }

        if (nodeProperties == null) {
            nodeProperties = new DescribableList<>(Saveable.NOOP);
        }
        
        if (tenancy == null) {
            tenancy = Tenancy.Default;
        }

        // migration of old value to new variable.
        if (useDedicatedTenancy) {
            tenancy = Tenancy.Dedicated;
        }
        
        if (ebsEncryptRootVolume == null) {
            ebsEncryptRootVolume = EbsEncryptRootVolume.DEFAULT;
        }

        if (metadataEndpointEnabled == null) {
            metadataEndpointEnabled = EC2AbstractSlave.DEFAULT_METADATA_ENDPOINT_ENABLED;
        }
        if (metadataTokensRequired == null) {
            metadataTokensRequired = EC2AbstractSlave.DEFAULT_METADATA_TOKENS_REQUIRED;
        }
        if (metadataHopsLimit == null) {
            metadataHopsLimit = EC2AbstractSlave.DEFAULT_METADATA_HOPS_LIMIT;
        }

        return this;
    }

    public Descriptor<SlaveTemplate> getDescriptor() {
        return Jenkins.get().getDescriptor(getClass());
    }

    public int getLaunchTimeout() {
        return launchTimeout <= 0 ? Integer.MAX_VALUE : launchTimeout;
    }

    public String getLaunchTimeoutStr() {
        if (launchTimeout == Integer.MAX_VALUE) {
            return "";
        } else {
            return String.valueOf(launchTimeout);
        }
    }

    public boolean isWindowsSlave() {
        return amiType.isWindows();
    }

    public boolean isUnixSlave() {
        return amiType.isUnix();
    }

    public boolean isMacAgent() {
        return amiType.isMac();
    }

    public Secret getAdminPassword() {
        return amiType.isWindows() ? ((WindowsData) amiType).getPassword() : Secret.fromString("");
    }

    public boolean isUseHTTPS() {
        return amiType.isWindows() && ((WindowsData) amiType).isUseHTTPS();
    }

    /**
     *
     * @param ec2
     * @param allSubnets if true, uses all subnets defined for this SlaveTemplate as the filter, else will only use the current subnet
     * @return DescribeInstancesResult of DescribeInstanceRequst constructed from this SlaveTemplate's configs
     */
    DescribeInstancesResult getDescribeInstanceResult(AmazonEC2 ec2, boolean allSubnets) throws IOException {
        HashMap<RunInstancesRequest, List<Filter>> runInstancesRequestFilterMap = makeRunInstancesRequestAndFilters(getImage(), 1, ec2, false);
        Map.Entry<RunInstancesRequest, List<Filter>> entry = runInstancesRequestFilterMap.entrySet().iterator().next();
        List<Filter> diFilters = entry.getValue();

        if (allSubnets) {
            /* remove any existing subnet-id filters */
            List<Filter> rmvFilters = new ArrayList<>();
            for (Filter f : diFilters) {
                if (f.getName().equals("subnet-id")) {
                    rmvFilters.add(f);
                }
            }
            for (Filter f : rmvFilters) {
                diFilters.remove(f);
            }

            /* Add filter using all subnets defined for this SlaveTemplate */
            Filter subnetFilter = new Filter("subnet-id");
            subnetFilter.setValues(Arrays.asList(getSubnetId().split(EC2_RESOURCE_ID_DELIMETERS)));
            diFilters.add(subnetFilter);
        }

        DescribeInstancesRequest diRequest = new DescribeInstancesRequest().withFilters(diFilters);
        return ec2.describeInstances(diRequest);
    }

    public boolean isAllowSelfSignedCertificate() {
        return amiType.isWindows() && ((WindowsData) amiType).isAllowSelfSignedCertificate();
    }

    @Extension
    public static final class OnSaveListener extends SaveableListener {
        @Override
        public void onChange(Saveable o, XmlFile file) {
            if (o instanceof Jenkins) {
                MinimumInstanceChecker.checkForMinimumInstances();
            }
        }
    }

    @Extension
    public static final class DescriptorImpl extends Descriptor<SlaveTemplate> {

        @Override
        public String getDisplayName() {
            return "";
        }

        public List<Descriptor<AMITypeData>> getAMITypeDescriptors() {
            return Jenkins.get().getDescriptorList(AMITypeData.class);
        }

        /**
         * Since this shares much of the configuration with {@link EC2Computer}, check its help page, too.
         */
        @Override
        public String getHelpFile(String fieldName) {
            String p = super.getHelpFile(fieldName);
            if (p != null)
                return p;
            Descriptor slaveDescriptor = Jenkins.get().getDescriptor(EC2OndemandSlave.class);
            if (slaveDescriptor != null) {
                p = slaveDescriptor.getHelpFile(fieldName);
                if (p != null)
                    return p;
            }
            slaveDescriptor = Jenkins.get().getDescriptor(EC2SpotSlave.class);
            if (slaveDescriptor != null)
                return slaveDescriptor.getHelpFile(fieldName);
            return null;
        }

        @Restricted(NoExternalUse.class)
        public FormValidation doCheckDescription(@QueryParameter String value) {
            try {
                Jenkins.checkGoodName(value);
                return FormValidation.ok();
            } catch (Failure e) {
                return FormValidation.error(e.getMessage());
            }
        }

        @Restricted(NoExternalUse.class)
        public FormValidation doCheckRemoteAdmin(@QueryParameter String value){
            if(StringUtils.isBlank(value) || Jenkins.get().hasPermission(Jenkins.ADMINISTER)){
                return FormValidation.ok();
            }else{
                return FormValidation.error(Messages.General_MissingPermission());
            }
        }

        @Restricted(NoExternalUse.class)
        public FormValidation doCheckTmpDir(@QueryParameter String value){
            if(StringUtils.isBlank(value) || Jenkins.get().hasPermission(Jenkins.ADMINISTER)){
                return FormValidation.ok();
            } else {
                return FormValidation.error(Messages.General_MissingPermission());
            }
        }

        @Restricted(NoExternalUse.class)
        public FormValidation doCheckJvmopts(@QueryParameter String value){
            if(StringUtils.isBlank(value) || Jenkins.get().hasPermission(Jenkins.ADMINISTER)){
                return FormValidation.ok();
            } else {
                return FormValidation.error(Messages.General_MissingPermission());
            }
        }


        /***
         * Check that the AMI requested is available in the cloud and can be used.
         */
        @RequirePOST
        public FormValidation doValidateAmi(@QueryParameter boolean useInstanceProfileForCredentials,
                @QueryParameter String credentialsId, @QueryParameter String ec2endpoint,
                @QueryParameter String region, final @QueryParameter String ami, @QueryParameter String roleArn,
                @QueryParameter String roleSessionName) throws IOException {
            checkPermission(EC2Cloud.PROVISION);
            AWSCredentialsProvider credentialsProvider = EC2Cloud.createCredentialsProvider(useInstanceProfileForCredentials, credentialsId, roleArn, roleSessionName, region);
            AmazonEC2 ec2;
            if (region != null) {
                ec2 = AmazonEC2Factory.getInstance().connect(credentialsProvider, AmazonEC2Cloud.getEc2EndpointUrl(region));
            } else {
                ec2 = AmazonEC2Factory.getInstance().connect(credentialsProvider, new URL(ec2endpoint));
            }
            try {
                Image img = CloudHelper.getAmiImage(ec2, ami);
                if (img == null) {
                    return FormValidation.error("No such AMI, or not usable with this accessId: " + ami);
                }
                String ownerAlias = img.getImageOwnerAlias();
                return FormValidation.ok(img.getImageLocation() + (ownerAlias != null ? " by " + ownerAlias : ""));
            } catch (AmazonClientException e) {
                return FormValidation.error(e.getMessage());
            }
        }

        private void checkPermission(Permission p) {
            final EC2Cloud ancestorObject = Stapler.getCurrentRequest().findAncestorObject(EC2Cloud.class);
            if (ancestorObject != null) {
                ancestorObject.checkPermission(p);
            } else {
                Jenkins.get().checkPermission(p);
            }
        }

        public FormValidation doCheckLabelString(@QueryParameter String value, @QueryParameter Node.Mode mode) {
            if (mode == Node.Mode.EXCLUSIVE && (value == null || value.trim().isEmpty())) {
                return FormValidation.warning("You may want to assign labels to this node;"
                        + " it's marked to only run jobs that are exclusively tied to itself or a label.");
            }

            return FormValidation.ok();
        }

        public FormValidation doCheckIdleTerminationMinutes(@QueryParameter String value) {
            if (value == null || value.trim().isEmpty())
                return FormValidation.ok();
            try {
                int val = Integer.parseInt(value);
                if (val >= -59)
                    return FormValidation.ok();
            } catch (NumberFormatException nfe) {
            }
            return FormValidation.error("Idle Termination time must be a greater than -59 (or null)");
        }

        public FormValidation doCheckMaxTotalUses(@QueryParameter String value) {
            try {
                int val = Integer.parseInt(value);
                if (val >= -1)
                    return FormValidation.ok();
            } catch (NumberFormatException nfe) {
            }
            return FormValidation.error("Maximum Total Uses must be greater or equal to -1");
        }

        public FormValidation doCheckMinimumNumberOfInstances(@QueryParameter String value, @QueryParameter String instanceCapStr) {
            if (value == null || value.trim().isEmpty())
                return FormValidation.ok();
            try {
                int val = Integer.parseInt(value);
                if (val >= 0) {
                    int instanceCap;
                    try {
                        instanceCap = Integer.parseInt(instanceCapStr);
                    } catch (NumberFormatException ignore) {
                        instanceCap = Integer.MAX_VALUE;
                    }
                    if (val > instanceCap) {
                        return FormValidation
                          .error("Minimum number of instances must not be larger than AMI Instance Cap %d",
                            instanceCap);
                    }
                    return FormValidation.ok();
                }
            } catch (NumberFormatException ignore) {
            }
            return FormValidation.error("Minimum number of instances must be a non-negative integer (or null)");
        }

        public FormValidation doCheckMinimumNoInstancesActiveTimeRangeFrom(@QueryParameter String value) {
            try {
                MinimumNumberOfInstancesTimeRangeConfig.validateLocalTimeString(value);
                return FormValidation.ok();
            } catch (IllegalArgumentException e) {
                return FormValidation.error("Please enter value in format 'h:mm a' or 'HH:mm'");
            }
        }

        public FormValidation doCheckMinimumNoInstancesActiveTimeRangeTo(@QueryParameter String value) {
            try {
                MinimumNumberOfInstancesTimeRangeConfig.validateLocalTimeString(value);
                return FormValidation.ok();
            } catch (IllegalArgumentException e) {
                return FormValidation.error("Please enter value in format 'h:mm a' or 'HH:mm'");
            }
        }

        // For some reason, all days will validate against this method so no need to repeat for each day.
        public FormValidation doCheckMonday(@QueryParameter boolean monday,
                                            @QueryParameter boolean tuesday,
                                            @QueryParameter boolean wednesday,
                                            @QueryParameter boolean thursday,
                                            @QueryParameter boolean friday,
                                            @QueryParameter boolean saturday,
                                            @QueryParameter boolean sunday) {
            if (!(monday || tuesday || wednesday || thursday || friday || saturday || sunday)) {
                return FormValidation.warning("At least one day should be checked or minimum number of instances won't be active");
            }
            return FormValidation.ok();
        }
        public FormValidation doCheckMinimumNumberOfSpareInstances(@QueryParameter String value, @QueryParameter String instanceCapStr) {
            if (value == null || value.trim().isEmpty())
                return FormValidation.ok();
            try {
                int val = Integer.parseInt(value);
                if (val >= 0) {
                    int instanceCap;
                    try {
                        instanceCap = Integer.parseInt(instanceCapStr);
                    } catch (NumberFormatException ignore) {
                        instanceCap = Integer.MAX_VALUE;
                    }
                    if (val > instanceCap) {
                        return FormValidation
                          .error("Minimum number of spare instances must not be larger than AMI Instance Cap %d",
                            instanceCap);
                    }
                    return FormValidation.ok();
                }
            } catch (NumberFormatException ignore) {
            }
            return FormValidation.error("Minimum number of spare instances must be a non-negative integer (or null)");
        }

        public FormValidation doCheckInstanceCapStr(@QueryParameter String value) {
            if (value == null || value.trim().isEmpty())
                return FormValidation.ok();
            try {
                int val = Integer.parseInt(value);
                if (val > 0)
                    return FormValidation.ok();
            } catch (NumberFormatException nfe) {
            }
            return FormValidation.error("InstanceCap must be a non-negative integer (or null)");
        }

        /*
         * Validate the Spot Block Duration to be between 0 & 6 hours as specified in the AWS API
         */
        public FormValidation doCheckSpotBlockReservationDurationStr(@QueryParameter String value) {
            if (value == null || value.trim().isEmpty())
                return FormValidation.ok();
            try {
                int val = Integer.parseInt(value);
                if (val >= 0 && val <= 6)
                    return FormValidation.ok();
            } catch (NumberFormatException nfe) {
            }
            return FormValidation.error("Spot Block Reservation Duration must be an integer between 0 & 6");
        }

        public FormValidation doCheckLaunchTimeoutStr(@QueryParameter String value) {
            if (value == null || value.trim().isEmpty())
                return FormValidation.ok();
            try {
                int val = Integer.parseInt(value);
                if (val >= 0)
                    return FormValidation.ok();
            } catch (NumberFormatException nfe) {
            }
            return FormValidation.error("Launch Timeout must be a non-negative integer (or null)");
        }

        @RequirePOST
        public ListBoxModel doFillZoneItems(@QueryParameter boolean useInstanceProfileForCredentials,
                @QueryParameter String credentialsId, @QueryParameter String region, @QueryParameter String roleArn,
                @QueryParameter String roleSessionName)
                throws IOException, ServletException {
            checkPermission(EC2Cloud.PROVISION);
            AWSCredentialsProvider credentialsProvider = EC2Cloud.createCredentialsProvider(useInstanceProfileForCredentials, credentialsId, roleArn, roleSessionName, region);
            return EC2AbstractSlave.fillZoneItems(credentialsProvider, region);
        }

        public String getDefaultTenancy() {
            // new templates default to the most secure strategy
            return Tenancy.Default.name();
        }

        /*
         * Validate the Spot Max Bid Price to ensure that it is a floating point number >= .001
         */
        public FormValidation doCheckSpotMaxBidPrice(@QueryParameter String spotMaxBidPrice) {
            if (SpotConfiguration.normalizeBid(spotMaxBidPrice) != null) {
                return FormValidation.ok();
            }
            return FormValidation.error("Not a correct bid price");
        }

        public String getDefaultConnectionStrategy() {
            return ConnectionStrategy.PRIVATE_IP.name();
        }

        public List<NodePropertyDescriptor> getNodePropertyDescriptors() {
            return NodePropertyDescriptor.for_(NodeProperty.all(), EC2AbstractSlave.class);
        }

        public ListBoxModel doFillConnectionStrategyItems(@QueryParameter String connectionStrategy) {
            return Stream.of(ConnectionStrategy.values())
                    .map(v -> {
                        if (v.name().equals(connectionStrategy)) {
                            return new ListBoxModel.Option(v.getDisplayText(), v.name(), true);
                        } else {
                            return new ListBoxModel.Option(v.getDisplayText(), v.name(), false);
                        }
                    })
                    .collect(Collectors.toCollection(ListBoxModel::new));
        }

        public FormValidation doCheckConnectionStrategy(@QueryParameter String connectionStrategy) {
            return Stream.of(ConnectionStrategy.values())
                    .filter(v -> v.name().equals(connectionStrategy))
                    .findFirst()
                    .map(s -> FormValidation.ok())
                    .orElse(FormValidation.error("Could not find selected connection strategy"));
        }

        public String getDefaultHostKeyVerificationStrategy() {
            // new templates default to the most secure strategy
            return HostKeyVerificationStrategyEnum.CHECK_NEW_HARD.name();
        }

        public ListBoxModel doFillHostKeyVerificationStrategyItems(@QueryParameter String hostKeyVerificationStrategy) {
            return Stream.of(HostKeyVerificationStrategyEnum.values())
                    .map(v -> {
                        if (v.name().equals(hostKeyVerificationStrategy)) {
                            return new ListBoxModel.Option(v.getDisplayText(), v.name(), true);
                        } else {
                            return new ListBoxModel.Option(v.getDisplayText(), v.name(), false);
                        }
                    })
                    .collect(Collectors.toCollection(ListBoxModel::new));
        }

        public FormValidation doCheckHostKeyVerificationStrategy(@QueryParameter String hostKeyVerificationStrategy) {
            Stream<HostKeyVerificationStrategyEnum> stream = Stream.of(HostKeyVerificationStrategyEnum.values());
            Stream<HostKeyVerificationStrategyEnum> filteredStream = stream.filter(v -> v.name().equals(hostKeyVerificationStrategy));
            Optional<HostKeyVerificationStrategyEnum> matched = filteredStream.findFirst();
            Optional<FormValidation> okResult = matched.map(s -> FormValidation.ok());
            return okResult.orElse(FormValidation.error(String.format("Could not find selected host key verification (%s)", hostKeyVerificationStrategy)));
        }

        public ListBoxModel doFillTenancyItems(@QueryParameter String tenancy) {
            return Stream.of(Tenancy.values())
                    .map(v -> {
                        if (v.name().equals(tenancy)) {
                            return new ListBoxModel.Option(v.name(), v.name(), true);
                        } else {
                            return new ListBoxModel.Option(v.name(), v.name(), false);
                        }
                    })
                    .collect(Collectors.toCollection(ListBoxModel::new));
        }
        public String getDefaultEbsEncryptRootVolume() {
            return EbsEncryptRootVolume.DEFAULT.getDisplayText();
        }

        public ListBoxModel doFillEbsEncryptRootVolumeItems(@QueryParameter String ebsEncryptRootVolume ) {
            return Stream.of(EbsEncryptRootVolume.values())
                    .map(v -> {
                        if (v.name().equals(ebsEncryptRootVolume)) {
                            return new ListBoxModel.Option(v.getDisplayText(), v.name(), true);
                        } else {
                            return new ListBoxModel.Option(v.getDisplayText(), v.name(), false);
                        }
                    })
                    .collect(Collectors.toCollection(ListBoxModel::new));
        }

        public FormValidation doEbsEncryptRootVolume(@QueryParameter String ebsEncryptRootVolume) {
            Stream<EbsEncryptRootVolume> stream = Stream.of(EbsEncryptRootVolume.values());
            Stream<EbsEncryptRootVolume> filteredStream = stream.filter(v -> v.name().equals(ebsEncryptRootVolume));
            Optional<EbsEncryptRootVolume> matched = filteredStream.findFirst();
            Optional<FormValidation> okResult = matched.map(s -> FormValidation.ok());
            return okResult.orElse(FormValidation.error(String.format("Could not find selected option (%s)", ebsEncryptRootVolume)));
        }
    }
}<|MERGE_RESOLUTION|>--- conflicted
+++ resolved
@@ -559,11 +559,7 @@
             boolean usePrivateDnsName, String instanceCapStr, String iamInstanceProfile, boolean useEphemeralDevices,
             String launchTimeoutStr) {
         this(ami, zone, spotConfig, securityGroups, remoteFS, type, ebsOptimized, labelString, mode, description, initScript,
-<<<<<<< HEAD
-                tmpDir, userData, numExecutors, remoteAdmin, new UnixData(rootCommandPrefix, slaveCommandPrefix, sshPort, null),
-=======
-                tmpDir, userData, numExecutors, remoteAdmin, new UnixData(rootCommandPrefix, slaveCommandPrefix, slaveCommandSuffix, sshPort),
->>>>>>> 0c999bbd
+                tmpDir, userData, numExecutors, remoteAdmin, new UnixData(rootCommandPrefix, slaveCommandPrefix, slaveCommandSuffix, sshPort, null),
                 jvmopts, stopOnTerminate, subnetId, tags, idleTerminationMinutes, usePrivateDnsName, instanceCapStr, iamInstanceProfile,
                 useEphemeralDevices, false, launchTimeoutStr, false, null);
     }
@@ -1725,10 +1721,7 @@
         }
 
         if (amiType == null) {
-<<<<<<< HEAD
-            amiType = new UnixData(rootCommandPrefix, slaveCommandPrefix, sshPort, null);
-=======
-            amiType = new UnixData(rootCommandPrefix, slaveCommandPrefix, slaveCommandSuffix, sshPort);
+            amiType = new UnixData(rootCommandPrefix, slaveCommandPrefix, slaveCommandSuffix, sshPort, null);
         }
 
          // 1.43 new parameters
@@ -1738,7 +1731,6 @@
 
         if (maxTotalUses == 0) {
             maxTotalUses = -1;
->>>>>>> 0c999bbd
         }
 
         if (nodeProperties == null) {
