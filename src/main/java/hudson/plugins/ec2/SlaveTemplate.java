/*
 * The MIT License
 *
 * Copyright (c) 2004-, Kohsuke Kawaguchi, Sun Microsystems, Inc., and a number of other of contributors
 *
 * Permission is hereby granted, free of charge, to any person obtaining a copy of this software and associated
 * documentation files (the "Software"), to deal in the Software without restriction, including without limitation the
 * rights to use, copy, modify, merge, publish, distribute, sublicense, and/or sell copies of the Software, and to
 * permit persons to whom the Software is furnished to do so, subject to the following conditions:
 *
 * The above copyright notice and this permission notice shall be included in all copies or substantial portions of the
 * Software.
 *
 * THE SOFTWARE IS PROVIDED "AS IS", WITHOUT WARRANTY OF ANY KIND, EXPRESS OR IMPLIED, INCLUDING BUT NOT LIMITED TO THE
 * WARRANTIES OF MERCHANTABILITY, FITNESS FOR A PARTICULAR PURPOSE AND NONINFRINGEMENT. IN NO EVENT SHALL THE AUTHORS OR
 * COPYRIGHT HOLDERS BE LIABLE FOR ANY CLAIM, DAMAGES OR OTHER LIABILITY, WHETHER IN AN ACTION OF CONTRACT, TORT OR
 * OTHERWISE, ARISING FROM, OUT OF OR IN CONNECTION WITH THE SOFTWARE OR THE USE OR OTHER DEALINGS IN THE SOFTWARE.
 */
package hudson.plugins.ec2;

import java.io.IOException;
import java.io.PrintStream;
import java.net.URL;
import java.nio.charset.StandardCharsets;
import java.util.*;
import java.util.logging.Level;
import java.util.logging.Logger;

import javax.servlet.ServletException;

import hudson.util.Secret;
import jenkins.model.Jenkins;
import jenkins.model.JenkinsLocationConfiguration;
import jenkins.slaves.iterators.api.NodeIterator;

import org.apache.commons.codec.binary.Base64;
import org.apache.commons.lang.StringUtils;
import org.kohsuke.accmod.Restricted;
import org.kohsuke.accmod.restrictions.NoExternalUse;
import org.kohsuke.stapler.DataBoundConstructor;
import org.kohsuke.stapler.QueryParameter;

import com.amazonaws.AmazonClientException;
import com.amazonaws.AmazonServiceException;
import com.amazonaws.auth.AWSCredentialsProvider;
import com.amazonaws.services.ec2.AmazonEC2;
import com.amazonaws.services.ec2.model.*;

import hudson.Extension;
import hudson.Util;
import hudson.model.*;
import hudson.model.Descriptor.FormException;
import hudson.model.labels.LabelAtom;
import hudson.plugins.ec2.util.DeviceMappingParser;
import hudson.util.FormValidation;
import hudson.util.ListBoxModel;

/**
 * Template of {@link EC2AbstractSlave} to launch.
 *
 * @author Kohsuke Kawaguchi
 */
public class SlaveTemplate implements Describable<SlaveTemplate> {
    private static final Logger LOGGER = Logger.getLogger(SlaveTemplate.class.getName());

    public String ami;

    public final String description;

    public final String zone;

    public final SpotConfiguration spotConfig;

    public final String securityGroups;

    public final String remoteFS;

    public final InstanceType type;

    public final boolean ebsOptimized;

    public final boolean monitoring;

    public final boolean t2Unlimited;

    public final String labels;

    public final Node.Mode mode;

    public final String initScript;

    public final String tmpDir;

    public final String userData;

    public final String numExecutors;

    public final String remoteAdmin;

    public final String jvmopts;

    public final String subnetId;

    public final String idleTerminationMinutes;

    public final String iamInstanceProfile;

    public final boolean deleteRootOnTermination;

    public final boolean useEphemeralDevices;

    public final String customDeviceMapping;

    public int instanceCap;

    public final boolean stopOnTerminate;

    private final List<EC2Tag> tags;

    public final boolean usePrivateDnsName;

    public final boolean associatePublicIp;

    protected transient EC2Cloud parent;

    public final boolean useDedicatedTenancy;

    public AMITypeData amiType;

    public int launchTimeout;

    public boolean connectBySSHProcess;

    public final boolean connectUsingPublicIp;

<<<<<<< HEAD
    public final String maxTotalUses;
=======
    public int nextSubnet;

    public String currentSubnetId;
>>>>>>> 3dc0fe1d

    private transient/* almost final */Set<LabelAtom> labelSet;

    private transient/* almost final */Set<String> securityGroupSet;

    /*
     * Necessary to handle reading from old configurations. The UnixData object is created in readResolve()
     */
    @Deprecated
    public transient String sshPort;

    @Deprecated
    public transient String rootCommandPrefix;

    @Deprecated
    public transient String slaveCommandPrefix;

    @Deprecated
    public transient String slaveCommandSuffix;

    @DataBoundConstructor
    public SlaveTemplate(String ami, String zone, SpotConfiguration spotConfig, String securityGroups, String remoteFS,
            InstanceType type, boolean ebsOptimized, String labelString, Node.Mode mode, String description, String initScript,
            String tmpDir, String userData, String numExecutors, String remoteAdmin, AMITypeData amiType, String jvmopts,
            boolean stopOnTerminate, String subnetId, List<EC2Tag> tags, String idleTerminationMinutes,
<<<<<<< HEAD
            boolean usePrivateDnsName, String instanceCapStr, String iamInstanceProfile, boolean useEphemeralDevices,
            boolean useDedicatedTenancy, String launchTimeoutStr, boolean associatePublicIp, String customDeviceMapping,
            boolean connectBySSHProcess, boolean connectUsingPublicIp, String maxTotalUses) {
=======
            boolean usePrivateDnsName, String instanceCapStr, String iamInstanceProfile, boolean deleteRootOnTermination,
            boolean useEphemeralDevices, boolean useDedicatedTenancy, String launchTimeoutStr, boolean associatePublicIp,
            String customDeviceMapping, boolean connectBySSHProcess, boolean connectUsingPublicIp, boolean monitoring,
            boolean t2Unlimited) {

        if(StringUtils.isNotBlank(remoteAdmin) || StringUtils.isNotBlank(jvmopts) || StringUtils.isNotBlank(tmpDir)){
            LOGGER.log(Level.FINE, "As remoteAdmin, jvmopts or tmpDir is not blank, we must ensure the user has RUN_SCRIPTS rights.");
            Jenkins j = Jenkins.getInstance();
            if(j != null){
                j.checkPermission(Jenkins.RUN_SCRIPTS);
            }
        }

>>>>>>> 3dc0fe1d
        this.ami = ami;
        this.zone = zone;
        this.spotConfig = spotConfig;
        this.securityGroups = securityGroups;
        this.remoteFS = remoteFS;
        this.amiType = amiType;
        this.type = type;
        this.ebsOptimized = ebsOptimized;
        this.labels = Util.fixNull(labelString);
        this.mode = mode != null ? mode : Node.Mode.NORMAL;
        this.description = description;
        this.initScript = initScript;
        this.tmpDir = tmpDir;
        this.userData = StringUtils.trimToEmpty(userData);
        this.numExecutors = Util.fixNull(numExecutors).trim();
        this.remoteAdmin = remoteAdmin;
        this.jvmopts = jvmopts;
        this.stopOnTerminate = stopOnTerminate;
        this.subnetId = subnetId;
        this.tags = tags;
        this.idleTerminationMinutes = idleTerminationMinutes;
        this.usePrivateDnsName = usePrivateDnsName;
        this.associatePublicIp = associatePublicIp;
        this.connectUsingPublicIp = connectUsingPublicIp;
        this.useDedicatedTenancy = useDedicatedTenancy;
        this.connectBySSHProcess = connectBySSHProcess;
<<<<<<< HEAD
        this.maxTotalUses = maxTotalUses;
=======
        this.monitoring = monitoring;
        this.nextSubnet = 0;
>>>>>>> 3dc0fe1d

        if (null == instanceCapStr || instanceCapStr.isEmpty()) {
            this.instanceCap = Integer.MAX_VALUE;
        } else {
            this.instanceCap = Integer.parseInt(instanceCapStr);
        }

        try {
            this.launchTimeout = Integer.parseInt(launchTimeoutStr);
        } catch (NumberFormatException nfe) {
            this.launchTimeout = Integer.MAX_VALUE;
        }

        this.iamInstanceProfile = iamInstanceProfile;
        this.deleteRootOnTermination = deleteRootOnTermination;
        this.useEphemeralDevices = useEphemeralDevices;
        this.customDeviceMapping = customDeviceMapping;
        this.t2Unlimited = t2Unlimited;

        readResolve(); // initialize
    }

    public SlaveTemplate(String ami, String zone, SpotConfiguration spotConfig, String securityGroups, String remoteFS,
            InstanceType type, boolean ebsOptimized, String labelString, Node.Mode mode, String description, String initScript,
            String tmpDir, String userData, String numExecutors, String remoteAdmin, AMITypeData amiType, String jvmopts,
            boolean stopOnTerminate, String subnetId, List<EC2Tag> tags, String idleTerminationMinutes,
            boolean usePrivateDnsName, String instanceCapStr, String iamInstanceProfile, boolean deleteRootOnTermination,
            boolean useEphemeralDevices, boolean useDedicatedTenancy, String launchTimeoutStr, boolean associatePublicIp,
            String customDeviceMapping, boolean connectBySSHProcess, boolean connectUsingPublicIp) {
        this(ami, zone, spotConfig, securityGroups, remoteFS, type, ebsOptimized, labelString, mode, description, initScript,
                tmpDir, userData, numExecutors, remoteAdmin, amiType, jvmopts, stopOnTerminate, subnetId, tags,
                idleTerminationMinutes, usePrivateDnsName, instanceCapStr, iamInstanceProfile, false, useEphemeralDevices,
                useDedicatedTenancy, launchTimeoutStr, associatePublicIp, customDeviceMapping, connectBySSHProcess, 
                connectUsingPublicIp, false, false);
    }

    public SlaveTemplate(String ami, String zone, SpotConfiguration spotConfig, String securityGroups, String remoteFS,
            InstanceType type, boolean ebsOptimized, String labelString, Node.Mode mode, String description, String initScript,
            String tmpDir, String userData, String numExecutors, String remoteAdmin, AMITypeData amiType, String jvmopts,
            boolean stopOnTerminate, String subnetId, List<EC2Tag> tags, String idleTerminationMinutes,
            boolean usePrivateDnsName, String instanceCapStr, String iamInstanceProfile, boolean useEphemeralDevices,
            boolean useDedicatedTenancy, String launchTimeoutStr, boolean associatePublicIp, String customDeviceMapping,
            boolean connectBySSHProcess, boolean connectUsingPublicIp) {
        this(ami, zone, spotConfig, securityGroups, remoteFS, type, ebsOptimized, labelString, mode, description, initScript,
                tmpDir, userData, numExecutors, remoteAdmin, amiType, jvmopts, stopOnTerminate, subnetId, tags,
                idleTerminationMinutes, usePrivateDnsName, instanceCapStr, iamInstanceProfile, useEphemeralDevices,
                useDedicatedTenancy, launchTimeoutStr, associatePublicIp, customDeviceMapping, connectBySSHProcess,
                connectUsingPublicIp, "-1");
    }

    public SlaveTemplate(String ami, String zone, SpotConfiguration spotConfig, String securityGroups, String remoteFS,
            InstanceType type, boolean ebsOptimized, String labelString, Node.Mode mode, String description, String initScript,
            String tmpDir, String userData, String numExecutors, String remoteAdmin, AMITypeData amiType, String jvmopts,
            boolean stopOnTerminate, String subnetId, List<EC2Tag> tags, String idleTerminationMinutes,
            boolean usePrivateDnsName, String instanceCapStr, String iamInstanceProfile, boolean useEphemeralDevices,
            boolean useDedicatedTenancy, String launchTimeoutStr, boolean associatePublicIp, String customDeviceMapping,
            boolean connectBySSHProcess) {
        this(ami, zone, spotConfig, securityGroups, remoteFS, type, ebsOptimized, labelString, mode, description, initScript,
                tmpDir, userData, numExecutors, remoteAdmin, amiType, jvmopts, stopOnTerminate, subnetId, tags,
                idleTerminationMinutes, usePrivateDnsName, instanceCapStr, iamInstanceProfile, false, useEphemeralDevices,
                useDedicatedTenancy, launchTimeoutStr, associatePublicIp, customDeviceMapping, connectBySSHProcess, false);
    }

    public SlaveTemplate(String ami, String zone, SpotConfiguration spotConfig, String securityGroups, String remoteFS,
            InstanceType type, boolean ebsOptimized, String labelString, Node.Mode mode, String description, String initScript,
            String tmpDir, String userData, String numExecutors, String remoteAdmin, AMITypeData amiType, String jvmopts,
            boolean stopOnTerminate, String subnetId, List<EC2Tag> tags, String idleTerminationMinutes,
            boolean usePrivateDnsName, String instanceCapStr, String iamInstanceProfile, boolean useEphemeralDevices,
            boolean useDedicatedTenancy, String launchTimeoutStr, boolean associatePublicIp, String customDeviceMapping) {
        this(ami, zone, spotConfig, securityGroups, remoteFS, type, ebsOptimized, labelString, mode, description, initScript,
                tmpDir, userData, numExecutors, remoteAdmin, amiType, jvmopts, stopOnTerminate, subnetId, tags,
                idleTerminationMinutes, usePrivateDnsName, instanceCapStr, iamInstanceProfile, useEphemeralDevices,
                useDedicatedTenancy, launchTimeoutStr, associatePublicIp, customDeviceMapping, false);
    }

    /**
     * Backward compatible constructor for reloading previous version data
     */
    public SlaveTemplate(String ami, String zone, SpotConfiguration spotConfig, String securityGroups, String remoteFS,
            String sshPort, InstanceType type, boolean ebsOptimized, String labelString, Node.Mode mode, String description,
            String initScript, String tmpDir, String userData, String numExecutors, String remoteAdmin, String rootCommandPrefix,
            String slaveCommandPrefix, String slaveCommandSuffix, String jvmopts, boolean stopOnTerminate, String subnetId, List<EC2Tag> tags, String idleTerminationMinutes,
            boolean usePrivateDnsName, String instanceCapStr, String iamInstanceProfile, boolean useEphemeralDevices,
            String launchTimeoutStr) {
        this(ami, zone, spotConfig, securityGroups, remoteFS, type, ebsOptimized, labelString, mode, description, initScript,
                tmpDir, userData, numExecutors, remoteAdmin, new UnixData(rootCommandPrefix, slaveCommandPrefix, slaveCommandSuffix, sshPort),
                jvmopts, stopOnTerminate, subnetId, tags, idleTerminationMinutes, usePrivateDnsName, instanceCapStr, iamInstanceProfile,
                useEphemeralDevices, false, launchTimeoutStr, false, null);
    }

    public boolean isConnectBySSHProcess() {
        // See
        // src/main/resources/hudson/plugins/ec2/SlaveTemplate/help-connectBySSHProcess.html
        return connectBySSHProcess;
    }

    public EC2Cloud getParent() {
        return parent;
    }

    public String getLabelString() {
        return labels;
    }

    public Node.Mode getMode() {
        return mode;
    }

    public String getDisplayName() {
        return description + " (" + ami + ")";
    }

    String getZone() {
        return zone;
    }

    public String getSecurityGroupString() {
        return securityGroups;
    }

    public Set<String> getSecurityGroupSet() {
        return securityGroupSet;
    }

    public Set<String> parseSecurityGroups() {
        if (securityGroups == null || "".equals(securityGroups.trim())) {
            return Collections.emptySet();
        } else {
            return new HashSet<String>(Arrays.asList(securityGroups.split("\\s*,\\s*")));
        }
    }

    public int getNumExecutors() {
        try {
            return Integer.parseInt(numExecutors);
        } catch (NumberFormatException e) {
            return EC2AbstractSlave.toNumExecutors(type);
        }
    }

    public int getSshPort() {
        try {
            String sshPort = "";
            if (amiType.isUnix()) {
                sshPort = ((UnixData) amiType).getSshPort();
            }
            return Integer.parseInt(sshPort);
        } catch (NumberFormatException e) {
            return 22;
        }
    }

    public String getRemoteAdmin() {
        return remoteAdmin;
    }

    public String getRootCommandPrefix() {
        return amiType.isUnix() ? ((UnixData) amiType).getRootCommandPrefix() : "";
    }

    public String getSlaveCommandPrefix() {
        return amiType.isUnix() ? ((UnixData) amiType).getSlaveCommandPrefix() : "";
    }

    public String getSlaveCommandSuffix() {
        return amiType.isUnix() ? ((UnixData) amiType).getSlaveCommandSuffix() : "";
    }
  
    public String chooseSubnetId() {
        if (StringUtils.isBlank(subnetId)) {
            return null;
        } else {
            String[] subnetIdList= getSubnetId().split(" ");

            // Round-robin subnet selection.
            String subnet = subnetIdList[nextSubnet];
            currentSubnetId = subnet;
            nextSubnet = (nextSubnet + 1) % subnetIdList.length;

            return subnet;
        }
    }

    public String getSubnetId() {
        return subnetId;
    }

    public String getCurrentSubnetId() {
        return currentSubnetId;
    }

    public boolean getAssociatePublicIp() {
        return associatePublicIp;
    }

    public boolean isConnectUsingPublicIp() {
        return connectUsingPublicIp;
    }

    public List<EC2Tag> getTags() {
        if (null == tags)
            return null;
        return Collections.unmodifiableList(tags);
    }

    public String getidleTerminationMinutes() {
        return idleTerminationMinutes;
    }

    public boolean getUseDedicatedTenancy() {
        return useDedicatedTenancy;
    }

    public Set<LabelAtom> getLabelSet() {
        return labelSet;
    }

    public String getAmi() {
        return ami;
    }

    public void setAmi(String ami) {
        this.ami = ami;
    }

    public AMITypeData getAmiType() {
        return amiType;
    }

    public void setAmiType(AMITypeData amiType) {
        this.amiType = amiType;
    }

    public int getInstanceCap() {
        return instanceCap;
    }

    public String getInstanceCapStr() {
        if (instanceCap == Integer.MAX_VALUE) {
            return "";
        } else {
            return String.valueOf(instanceCap);
        }
    }

    public String getSpotMaxBidPrice() {
        if (spotConfig == null)
            return null;
        return SpotConfiguration.normalizeBid(spotConfig.spotMaxBidPrice);
    }

    public String getIamInstanceProfile() {
        return iamInstanceProfile;
    }

<<<<<<< HEAD
    public String getmMaxTotalUses() {
        return maxTotalUses;
    }

    enum ProvisionOptions { ALLOW_CREATE, FORCE_CREATE }
=======
    @Override
    public String toString() {
        return "SlaveTemplate{" +
                "ami='" + ami + '\'' +
                ", labels='" + labels + '\'' +
                '}';
    }

    public enum ProvisionOptions { ALLOW_CREATE, FORCE_CREATE }
>>>>>>> 3dc0fe1d

    /**
     * Provisions a new EC2 slave or starts a previously stopped on-demand instance.
     *
     * @return always non-null. This needs to be then added to {@link Hudson#addNode(Node)}.
     */
    public List<EC2AbstractSlave> provision(int number, EnumSet<ProvisionOptions> provisionOptions) throws AmazonClientException, IOException {
        if (this.spotConfig != null) {
            if (provisionOptions.contains(ProvisionOptions.ALLOW_CREATE) || provisionOptions.contains(ProvisionOptions.FORCE_CREATE))
                return provisionSpot(number);
            return null;
        }
        return provisionOndemand(number, provisionOptions);
    }

    /**
     * Safely we can pickup only instance that is not known by Jenkins at all.
     */
    private boolean checkInstance(Instance instance) {
        for (EC2AbstractSlave node : NodeIterator.nodes(EC2AbstractSlave.class)) {
            if ( (node.getInstanceId().equals(instance.getInstanceId())) &&
                    (! (instance.getState().getName().equalsIgnoreCase(InstanceStateName.Stopped.toString())
                ))
               ){
                logInstanceCheck(instance, ". false - found existing corresponding Jenkins slave: " + node.getInstanceId());
                return false;
            }
        }
        logInstanceCheck(instance, " true - Instance is not connected to Jenkins");
        return true;
    }

    private void logInstanceCheck(Instance instance, String message) {
        logProvisionInfo("checkInstance: " + instance.getInstanceId() + "." + message);
    }

    private boolean isSameIamInstanceProfile(Instance instance) {
        return StringUtils.isBlank(getIamInstanceProfile()) ||
                (instance.getIamInstanceProfile() != null &&
                        instance.getIamInstanceProfile().getArn().equals(getIamInstanceProfile()));

    }

    private boolean isTerminatingOrShuttindDown(String instanceStateName) {
        return instanceStateName.equalsIgnoreCase(InstanceStateName.Terminated.toString())
                || instanceStateName.equalsIgnoreCase(InstanceStateName.ShuttingDown.toString());
    }

    private void logProvisionInfo(String message) {
        LOGGER.info(this + ". " + message);
    }

    /**
     * Provisions an On-demand EC2 slave by launching a new instance or starting a previously-stopped instance.
     */
    private List<EC2AbstractSlave> provisionOndemand(int number, EnumSet<ProvisionOptions> provisionOptions) throws AmazonClientException, IOException {
        AmazonEC2 ec2 = getParent().connect();

        logProvisionInfo("Considering launching");

        RunInstancesRequest riRequest = new RunInstancesRequest(ami, 1, number).withInstanceType(type);
        riRequest.setEbsOptimized(ebsOptimized);
        riRequest.setMonitoring(monitoring);

        if (t2Unlimited){
            CreditSpecificationRequest creditRequest = new CreditSpecificationRequest();
            creditRequest.setCpuCredits("unlimited");
            riRequest.setCreditSpecification(creditRequest);
        }

        setupBlockDeviceMappings(riRequest.getBlockDeviceMappings());

        if(stopOnTerminate){
            riRequest.setInstanceInitiatedShutdownBehavior(ShutdownBehavior.Stop);
            logProvisionInfo("Setting Instance Initiated Shutdown Behavior : ShutdownBehavior.Stop");
        }else{
            riRequest.setInstanceInitiatedShutdownBehavior(ShutdownBehavior.Terminate);
            logProvisionInfo("Setting Instance Initiated Shutdown Behavior : ShutdownBehavior.Terminate");
        }

        List<Filter> diFilters = new ArrayList<Filter>();
        diFilters.add(new Filter("image-id").withValues(ami));
        diFilters.add(new Filter("instance-type").withValues(type.toString()));

        KeyPair keyPair = getKeyPair(ec2);
        riRequest.setUserData(Base64.encodeBase64String(userData.getBytes(StandardCharsets.UTF_8)));
        riRequest.setKeyName(keyPair.getKeyName());
        diFilters.add(new Filter("key-name").withValues(keyPair.getKeyName()));


        if (StringUtils.isNotBlank(getZone())) {
            Placement placement = new Placement(getZone());
            if (getUseDedicatedTenancy()) {
                placement.setTenancy("dedicated");
            }
            riRequest.setPlacement(placement);
            diFilters.add(new Filter("availability-zone").withValues(getZone()));
        }

        String subnetId = chooseSubnetId();

        InstanceNetworkInterfaceSpecification net = new InstanceNetworkInterfaceSpecification();
        if (StringUtils.isNotBlank(subnetId)) {
            if (getAssociatePublicIp()) {
                net.setSubnetId(subnetId);
            } else {
                riRequest.setSubnetId(subnetId);
            }

            diFilters.add(new Filter("subnet-id").withValues(subnetId));

            /*
             * If we have a subnet ID then we can only use VPC security groups
             */
            if (!securityGroupSet.isEmpty()) {
                List<String> groupIds = getEc2SecurityGroups(ec2);

                if (!groupIds.isEmpty()) {
                    if (getAssociatePublicIp()) {
                        net.setGroups(groupIds);
                    } else {
                        riRequest.setSecurityGroupIds(groupIds);
                    }

                    diFilters.add(new Filter("instance.group-id").withValues(groupIds));
                }
            }
        } else {
            /* No subnet: we can use standard security groups by name */
            riRequest.setSecurityGroups(securityGroupSet);
            if (!securityGroupSet.isEmpty()) {
                diFilters.add(new Filter("instance.group-name").withValues(securityGroupSet));
            }
        }

        if (getAssociatePublicIp()) {
            net.setAssociatePublicIpAddress(true);
            net.setDeviceIndex(0);
            riRequest.withNetworkInterfaces(net);
        }

        HashSet<Tag> instTags = buildTags(EC2Cloud.EC2_SLAVE_TYPE_DEMAND);
        for (Tag tag : instTags) {
            diFilters.add(new Filter("tag:" + tag.getKey()).withValues(tag.getValue()));
        }

        DescribeInstancesRequest diRequest = new DescribeInstancesRequest();
        diRequest.setFilters(diFilters);

        logProvisionInfo("Looking for existing instances with describe-instance: " + diRequest);

        DescribeInstancesResult diResult = ec2.describeInstances(diRequest);
        List<Instance> orphansOrStopped = findOrphansOrStopped(diResult, number);

        if (orphansOrStopped.isEmpty() && !provisionOptions.contains(ProvisionOptions.FORCE_CREATE) &&
                !provisionOptions.contains(ProvisionOptions.ALLOW_CREATE)) {
            logProvisionInfo("No existing instance found - but cannot create new instance");
            return null;
        }

        wakeOrphansOrStoppedUp(ec2, orphansOrStopped);

        if (orphansOrStopped.size() == number) {
            return toSlaves(orphansOrStopped);
        }

        riRequest.setMaxCount(number - orphansOrStopped.size());

        if (StringUtils.isNotBlank(getIamInstanceProfile())) {
            riRequest.setIamInstanceProfile(new IamInstanceProfileSpecification().withArn(getIamInstanceProfile()));
        }

        TagSpecification tagSpecification = new TagSpecification();
        tagSpecification.setResourceType(ResourceType.Instance);
        tagSpecification.setTags(instTags);
        Set<TagSpecification> tagSpecifications =  Collections.singleton(tagSpecification);
        riRequest.setTagSpecifications(tagSpecifications);

        // Have to create a new instance
        List<Instance> newInstances = ec2.runInstances(riRequest).getReservation().getInstances();

        if (newInstances.isEmpty()) {
            logProvisionInfo("No new instances were created");
        }

        newInstances.addAll(orphansOrStopped);

        return toSlaves(newInstances);
    }

    private void wakeOrphansOrStoppedUp(AmazonEC2 ec2, List<Instance> orphansOrStopped) {
        List<String> instances = new ArrayList<>();
        for(Instance instance : orphansOrStopped) {
            if (instance.getState().getName().equalsIgnoreCase(InstanceStateName.Stopping.toString())
                    || instance.getState().getName().equalsIgnoreCase(InstanceStateName.Stopped.toString())) {
                logProvisionInfo("Found stopped instances - will start it: " + instance);
                instances.add(instance.getInstanceId());
            } else {
                // Should be pending or running at this point, just let it come up
                logProvisionInfo("Found existing pending or running: " + instance.getState().getName() + " instance: " + instance);
            }
        }

        if (!instances.isEmpty()) {
            StartInstancesRequest siRequest = new StartInstancesRequest(instances);
            StartInstancesResult siResult = ec2.startInstances(siRequest);
            logProvisionInfo("Result of starting stopped instances:" + siResult);
        }

    }

    private List<EC2AbstractSlave> toSlaves(List<Instance> newInstances) throws IOException {
        try {
            List<EC2AbstractSlave> slaves = new ArrayList<>(newInstances.size());
            for (Instance instance : newInstances) {
                slaves.add(newOndemandSlave(instance));
                logProvisionInfo("Return instance: " + instance);
            }
            return slaves;
        } catch (FormException e) {
            throw new AssertionError(e); // we should have discovered all
            // configuration issues upfront
        }
    }

    private List<Instance> findOrphansOrStopped(DescribeInstancesResult diResult, int number) {
        List<Instance> orphansOrStopped = new ArrayList<>();
        int count = 0;
        for (Reservation reservation : diResult.getReservations()) {
            for (Instance instance : reservation.getInstances()) {
                if (!isSameIamInstanceProfile(instance)) {
                    logInstanceCheck(instance, ". false - IAM Instance profile does not match: " + instance.getIamInstanceProfile());
                    continue;
                }

                if (isTerminatingOrShuttindDown(instance.getState().getName())) {
                    logInstanceCheck(instance, ". false - Instance is terminated or shutting down");
                    continue;
                }

                if (checkInstance(instance)) {
                    logProvisionInfo("Found existing instance: " + instance);
                    orphansOrStopped.add(instance);
                    count++;
                }

                if (count == number) {
                    return orphansOrStopped;
                }
            }
        }
        return orphansOrStopped;
    }

    private void setupRootDevice(List<BlockDeviceMapping> deviceMappings) {
        if (deleteRootOnTermination && getImage().getRootDeviceType().equals("ebs")) {
            // get the root device (only one expected in the blockmappings)
            final List<BlockDeviceMapping> rootDeviceMappings = getAmiBlockDeviceMappings();
            BlockDeviceMapping rootMapping = null;
            for (final BlockDeviceMapping deviceMapping : rootDeviceMappings) {
                System.out.println("AMI had " + deviceMapping.getDeviceName());
                System.out.println(deviceMapping.getEbs());
                rootMapping = deviceMapping;
                break;
            }

            // Check if the root device is already in the mapping and update it
            for (final BlockDeviceMapping mapping : deviceMappings) {
                System.out.println("Request had " + mapping.getDeviceName());
                if (rootMapping.getDeviceName().equals(mapping.getDeviceName())) {
                    mapping.getEbs().setDeleteOnTermination(Boolean.TRUE);
                    return;
                }
            }

            // Create a shadow of the AMI mapping (doesn't like reusing rootMapping directly)
            BlockDeviceMapping newMapping = new BlockDeviceMapping().withDeviceName(rootMapping.getDeviceName());
            EbsBlockDevice newEbs = new EbsBlockDevice();
            newEbs.setDeleteOnTermination(Boolean.TRUE);
            newMapping.setEbs(newEbs);
            deviceMappings.add(0, newMapping);
        }
    }

    private List<BlockDeviceMapping> getNewEphemeralDeviceMapping() {

        final List<BlockDeviceMapping> oldDeviceMapping = getAmiBlockDeviceMappings();

        final Set<String> occupiedDevices = new HashSet<String>();
        for (final BlockDeviceMapping mapping : oldDeviceMapping) {

            occupiedDevices.add(mapping.getDeviceName());
        }

        final List<String> available = new ArrayList<String>(
                Arrays.asList("ephemeral0", "ephemeral1", "ephemeral2", "ephemeral3"));

        final List<BlockDeviceMapping> newDeviceMapping = new ArrayList<BlockDeviceMapping>(4);
        for (char suffix = 'b'; suffix <= 'z' && !available.isEmpty(); suffix++) {

            final String deviceName = String.format("/dev/xvd%s", suffix);

            if (occupiedDevices.contains(deviceName))
                continue;

            final BlockDeviceMapping newMapping = new BlockDeviceMapping().withDeviceName(deviceName).withVirtualName(
                    available.get(0));

            newDeviceMapping.add(newMapping);
            available.remove(0);
        }

        return newDeviceMapping;
    }

    private void setupEphemeralDeviceMapping(List<BlockDeviceMapping> deviceMappings) {
        // Don't wipe out pre-existing mappings
        deviceMappings.addAll(getNewEphemeralDeviceMapping());
    }

    private List<BlockDeviceMapping> getAmiBlockDeviceMappings() {

        /*
         * AmazonEC2#describeImageAttribute does not work due to a bug
         * https://forums.aws.amazon.com/message.jspa?messageID=231972
         */
        return getImage().getBlockDeviceMappings();
    }

    private Image getImage() {
        DescribeImagesRequest request = new DescribeImagesRequest().withImageIds(ami);
        for (final Image image : getParent().connect().describeImages(request).getImages()) {

            if (ami.equals(image.getImageId())) {

                return image;
            }
        }

        throw new AmazonClientException("Unable to find AMI " + ami);
    }


    private void setupCustomDeviceMapping(List<BlockDeviceMapping> deviceMappings) {
        if (StringUtils.isNotBlank(customDeviceMapping)) {
            deviceMappings.addAll(DeviceMappingParser.parse(customDeviceMapping));
        }
    }

    /**
     * Provision a new slave for an EC2 spot instance to call back to Jenkins
     */
    private List<EC2AbstractSlave> provisionSpot(int number) throws AmazonClientException, IOException {
        AmazonEC2 ec2 = getParent().connect();

        try {
            LOGGER.info("Launching " + ami + " for template " + description);

            KeyPair keyPair = getKeyPair(ec2);

            RequestSpotInstancesRequest spotRequest = new RequestSpotInstancesRequest();

            // Validate spot bid before making the request
            if (getSpotMaxBidPrice() == null) {
                throw new AmazonClientException("Invalid Spot price specified: " + getSpotMaxBidPrice());
            }

            spotRequest.setSpotPrice(getSpotMaxBidPrice());
            spotRequest.setInstanceCount(number);

            LaunchSpecification launchSpecification = new LaunchSpecification();

            launchSpecification.setImageId(ami);
            launchSpecification.setInstanceType(type);
            launchSpecification.setEbsOptimized(ebsOptimized);
            launchSpecification.setMonitoringEnabled(monitoring);

            if (StringUtils.isNotBlank(getZone())) {
                SpotPlacement placement = new SpotPlacement(getZone());
                launchSpecification.setPlacement(placement);
            }

            InstanceNetworkInterfaceSpecification net = new InstanceNetworkInterfaceSpecification();
            String subnetId = chooseSubnetId();
            if (StringUtils.isNotBlank(subnetId)) {
                if (getAssociatePublicIp()) {
                    net.setSubnetId(subnetId);
                } else {
                    launchSpecification.setSubnetId(subnetId);
                }

                /*
                 * If we have a subnet ID then we can only use VPC security groups
                 */
                if (!securityGroupSet.isEmpty()) {
                    List<String> groupIds = getEc2SecurityGroups(ec2);
                    if (!groupIds.isEmpty()) {
                        if (getAssociatePublicIp()) {
                            net.setGroups(groupIds);
                        } else {
                            ArrayList<GroupIdentifier> groups = new ArrayList<GroupIdentifier>();

                            for (String group_id : groupIds) {
                                GroupIdentifier group = new GroupIdentifier();
                                group.setGroupId(group_id);
                                groups.add(group);
                            }
                            if (!groups.isEmpty())
                                launchSpecification.setAllSecurityGroups(groups);
                        }
                    }
                }
            } else {
                /* No subnet: we can use standard security groups by name */
                if (!securityGroupSet.isEmpty()) {
                    launchSpecification.setSecurityGroups(securityGroupSet);
                }
            }

            String userDataString = Base64.encodeBase64String(userData.getBytes(StandardCharsets.UTF_8));

            launchSpecification.setUserData(userDataString);
            launchSpecification.setKeyName(keyPair.getKeyName());
            launchSpecification.setInstanceType(type.toString());

            if (getAssociatePublicIp()) {
                net.setAssociatePublicIpAddress(true);
                net.setDeviceIndex(0);
                launchSpecification.withNetworkInterfaces(net);
            }

            HashSet<Tag> instTags = buildTags(EC2Cloud.EC2_SLAVE_TYPE_SPOT);

            if (StringUtils.isNotBlank(getIamInstanceProfile())) {
                launchSpecification.setIamInstanceProfile(new IamInstanceProfileSpecification().withArn(getIamInstanceProfile()));
            }

            setupBlockDeviceMappings(launchSpecification.getBlockDeviceMappings());

            spotRequest.setLaunchSpecification(launchSpecification);

            // Make the request for a new Spot instance
            RequestSpotInstancesResult reqResult = ec2.requestSpotInstances(spotRequest);

            List<SpotInstanceRequest> reqInstances = reqResult.getSpotInstanceRequests();
            if (reqInstances.isEmpty()) {
                throw new AmazonClientException("No spot instances found");
            }

            List<EC2AbstractSlave> slaves = new ArrayList<>(reqInstances.size());
            for(SpotInstanceRequest spotInstReq : reqInstances) {
                if (spotInstReq == null) {
                    throw new AmazonClientException("Spot instance request is null");
                }
                String slaveName = spotInstReq.getSpotInstanceRequestId();

                // Now that we have our Spot request, we can set tags on it
                updateRemoteTags(ec2, instTags, "InvalidSpotInstanceRequestID.NotFound", spotInstReq.getSpotInstanceRequestId());

                // That was a remote request - we should also update our local instance data
                spotInstReq.setTags(instTags);

                LOGGER.info("Spot instance id in provision: " + spotInstReq.getSpotInstanceRequestId());

                slaves.add(newSpotSlave(spotInstReq, slaveName));
            }

            return slaves;

        } catch (FormException e) {
            throw new AssertionError(); // we should have discovered all
                                        // configuration issues upfront
        } catch (InterruptedException e) {
            Thread.currentThread().interrupt();
            throw new RuntimeException(e);
        }
    }

    private void setupBlockDeviceMappings(List<BlockDeviceMapping> blockDeviceMappings) {
        setupRootDevice(blockDeviceMappings);
        if (useEphemeralDevices) {
            setupEphemeralDeviceMapping(blockDeviceMappings);
        } else {
            setupCustomDeviceMapping(blockDeviceMappings);
        }
    }

    private HashSet<Tag> buildTags(String slaveType) {
        boolean hasCustomTypeTag = false;
        boolean hasJenkinsServerUrlTag = false;
        HashSet<Tag> instTags = new HashSet<Tag>();
        if (tags != null && !tags.isEmpty()) {
            instTags = new HashSet<Tag>();
            for (EC2Tag t : tags) {
                instTags.add(new Tag(t.getName(), t.getValue()));
                if (StringUtils.equals(t.getName(), EC2Tag.TAG_NAME_JENKINS_SLAVE_TYPE)) {
                    hasCustomTypeTag = true;
                }
                if (StringUtils.equals(t.getName(), EC2Tag.TAG_NAME_JENKINS_SERVER_URL)) {
                    hasJenkinsServerUrlTag = true;
                }
            }
        }
        if (!hasCustomTypeTag) {
            instTags.add(new Tag(EC2Tag.TAG_NAME_JENKINS_SLAVE_TYPE, EC2Cloud.getSlaveTypeTagValue(
                    slaveType, description)));
        }
        JenkinsLocationConfiguration jenkinsLocation = JenkinsLocationConfiguration.get();
        if (!hasJenkinsServerUrlTag && jenkinsLocation != null) {
            instTags.add(new Tag(EC2Tag.TAG_NAME_JENKINS_SERVER_URL, jenkinsLocation.getUrl()));
        }
        return instTags;
    }

    protected EC2OndemandSlave newOndemandSlave(Instance inst) throws FormException, IOException {
        return new EC2OndemandSlave(inst.getInstanceId(), description, remoteFS, getNumExecutors(), labels, mode, initScript,
                tmpDir, remoteAdmin, jvmopts, stopOnTerminate, idleTerminationMinutes, inst.getPublicDnsName(),
                inst.getPrivateDnsName(), EC2Tag.fromAmazonTags(inst.getTags()), parent.name, usePrivateDnsName,
                useDedicatedTenancy, getLaunchTimeout(), amiType, maxTotalUses);
    }

    protected EC2SpotSlave newSpotSlave(SpotInstanceRequest sir, String name) throws FormException, IOException {
        return new EC2SpotSlave(name, sir.getSpotInstanceRequestId(), description, remoteFS, getNumExecutors(), mode, initScript,
                tmpDir, labels, remoteAdmin, jvmopts, idleTerminationMinutes, EC2Tag.fromAmazonTags(sir.getTags()), parent.name,
                usePrivateDnsName, getLaunchTimeout(), amiType, maxTotalUses);
    }

    /**
     * Get a KeyPair from the configured information for the slave template
     */
    private KeyPair getKeyPair(AmazonEC2 ec2) throws IOException, AmazonClientException {
        KeyPair keyPair = parent.getPrivateKey().find(ec2);
        if (keyPair == null) {
            throw new AmazonClientException("No matching keypair found on EC2. Is the EC2 private key a valid one?");
        }
        return keyPair;
    }

    /**
     * Update the tags stored in EC2 with the specified information. Re-try 5 times if instances isn't up by
     * catchErrorCode - e.g. InvalidSpotInstanceRequestID.NotFound or InvalidInstanceRequestID.NotFound
     *
     * @param ec2
     * @param instTags
     * @param catchErrorCode
     * @param params
     * @throws InterruptedException
     */
    private void updateRemoteTags(AmazonEC2 ec2, Collection<Tag> instTags, String catchErrorCode, String... params)
            throws InterruptedException {
        for (int i = 0; i < 5; i++) {
            try {
                CreateTagsRequest tagRequest = new CreateTagsRequest();
                tagRequest.withResources(params).setTags(instTags);
                ec2.createTags(tagRequest);
                break;
            } catch (AmazonServiceException e) {
                if (e.getErrorCode().equals(catchErrorCode)) {
                    Thread.sleep(5000);
                    continue;
                }
                LOGGER.log(Level.SEVERE, e.getErrorMessage(), e);
            }
        }
    }

    /**
     * Get a list of security group ids for the slave
     */
    private List<String> getEc2SecurityGroups(AmazonEC2 ec2) throws AmazonClientException {
        List<String> groupIds = new ArrayList<String>();

        DescribeSecurityGroupsResult groupResult = getSecurityGroupsBy("group-name", securityGroupSet, ec2);
        if (groupResult.getSecurityGroups().size() == 0) {
            groupResult = getSecurityGroupsBy("group-id", securityGroupSet, ec2);
        }

        for (SecurityGroup group : groupResult.getSecurityGroups()) {
            if (group.getVpcId() != null && !group.getVpcId().isEmpty()) {
                List<Filter> filters = new ArrayList<Filter>();
                filters.add(new Filter("vpc-id").withValues(group.getVpcId()));
                filters.add(new Filter("state").withValues("available"));
                filters.add(new Filter("subnet-id").withValues(getCurrentSubnetId()));

                DescribeSubnetsRequest subnetReq = new DescribeSubnetsRequest();
                subnetReq.withFilters(filters);
                DescribeSubnetsResult subnetResult = ec2.describeSubnets(subnetReq);

                List<Subnet> subnets = subnetResult.getSubnets();
                if (subnets != null && !subnets.isEmpty()) {
                    groupIds.add(group.getGroupId());
                }
            }
        }

        if (securityGroupSet.size() != groupIds.size()) {
            throw new AmazonClientException("Security groups must all be VPC security groups to work in a VPC context");
        }

        return groupIds;
    }

    private DescribeSecurityGroupsResult getSecurityGroupsBy(String filterName, Set<String> filterValues, AmazonEC2 ec2) {
        DescribeSecurityGroupsRequest groupReq = new DescribeSecurityGroupsRequest();
        groupReq.withFilters(new Filter(filterName).withValues(filterValues));
        return ec2.describeSecurityGroups(groupReq);
    }

    /**
     * Provisions a new EC2 slave based on the currently running instance on EC2, instead of starting a new one.
     */
    public EC2AbstractSlave attach(String instanceId, TaskListener listener) throws AmazonClientException, IOException {
        PrintStream logger = listener.getLogger();
        AmazonEC2 ec2 = getParent().connect();

        try {
            logger.println("Attaching to " + instanceId);
            LOGGER.info("Attaching to " + instanceId);
            DescribeInstancesRequest request = new DescribeInstancesRequest();
            request.setInstanceIds(Collections.singletonList(instanceId));
            Instance inst = ec2.describeInstances(request).getReservations().get(0).getInstances().get(0);
            return newOndemandSlave(inst);
        } catch (FormException e) {
            throw new AssertionError(); // we should have discovered all
                                        // configuration issues upfront
        }
    }

    /**
     * Initializes data structure that we don't persist.
     */
    protected Object readResolve() {
        Jenkins.getInstance().checkPermission(Jenkins.RUN_SCRIPTS);

        labelSet = Label.parse(labels);
        securityGroupSet = parseSecurityGroups();

        /**
         * In releases of this plugin prior to 1.18, template-specific instance caps could be configured but were not
         * enforced. As a result, it was possible to have the instance cap for a template be configured to 0 (zero) with
         * no ill effects. Starting with version 1.18, template-specific instance caps are enforced, so if a
         * configuration has a cap of zero for a template, no instances will be launched from that template. Since there
         * is no practical value of intentionally setting the cap to zero, this block will override such a setting to a
         * value that means 'no cap'.
         */
        if (instanceCap == 0) {
            instanceCap = Integer.MAX_VALUE;
        }

        if (amiType == null) {
            amiType = new UnixData(rootCommandPrefix, slaveCommandPrefix, slaveCommandSuffix, sshPort);
        }
        return this;
    }

    public Descriptor<SlaveTemplate> getDescriptor() {
        return Jenkins.getInstance().getDescriptor(getClass());
    }

    public int getLaunchTimeout() {
        return launchTimeout <= 0 ? Integer.MAX_VALUE : launchTimeout;
    }

    public String getLaunchTimeoutStr() {
        if (launchTimeout == Integer.MAX_VALUE) {
            return "";
        } else {
            return String.valueOf(launchTimeout);
        }
    }

    public boolean isWindowsSlave() {
        return amiType.isWindows();
    }

    public boolean isUnixSlave() {
        return amiType.isUnix();
    }

    public Secret getAdminPassword() {
        return amiType.isWindows() ? ((WindowsData) amiType).getPassword() : Secret.fromString("");
    }

    public boolean isUseHTTPS() {
        return amiType.isWindows() && ((WindowsData) amiType).isUseHTTPS();
    }

    @Extension
    public static final class DescriptorImpl extends Descriptor<SlaveTemplate> {

        @Override
        public String getDisplayName() {
            return null;
        }

        public List<Descriptor<AMITypeData>> getAMITypeDescriptors() {
            return Jenkins.getInstance().getDescriptorList(AMITypeData.class);
        }

        /**
         * Since this shares much of the configuration with {@link EC2Computer}, check its help page, too.
         */
        @Override
        public String getHelpFile(String fieldName) {
            String p = super.getHelpFile(fieldName);
            if (p == null)
                p = Jenkins.getInstance().getDescriptor(EC2OndemandSlave.class).getHelpFile(fieldName);
            if (p == null)
                p = Jenkins.getInstance().getDescriptor(EC2SpotSlave.class).getHelpFile(fieldName);
            return p;
        }

        @Restricted(NoExternalUse.class)
        public FormValidation doCheckRemoteAdmin(@QueryParameter String value){
            if(StringUtils.isBlank(value) || Jenkins.getInstance().hasPermission(Jenkins.RUN_SCRIPTS)){
                return FormValidation.ok();
            }else{
                return FormValidation.error(Messages.General_MissingPermission());
            }
        }

        @Restricted(NoExternalUse.class)
        public FormValidation doCheckTmpDir(@QueryParameter String value){
            if(StringUtils.isBlank(value) || Jenkins.getInstance().hasPermission(Jenkins.RUN_SCRIPTS)){
                return FormValidation.ok();
            }else{
                return FormValidation.error(Messages.General_MissingPermission());
            }
        }

        @Restricted(NoExternalUse.class)
        public FormValidation doCheckJvmopts(@QueryParameter String value){
            if(StringUtils.isBlank(value) || Jenkins.getInstance().hasPermission(Jenkins.RUN_SCRIPTS)){
                return FormValidation.ok();
            }else{
                return FormValidation.error(Messages.General_MissingPermission());
            }
        }

        /***
         * Check that the AMI requested is available in the cloud and can be used.
         */
        public FormValidation doValidateAmi(@QueryParameter boolean useInstanceProfileForCredentials,
                @QueryParameter String credentialsId, @QueryParameter String ec2endpoint,
                @QueryParameter String region, final @QueryParameter String ami, @QueryParameter String roleArn,
                @QueryParameter String roleSessionName) throws IOException {
            AWSCredentialsProvider credentialsProvider = EC2Cloud.createCredentialsProvider(useInstanceProfileForCredentials, credentialsId, roleArn, roleSessionName, region);
            AmazonEC2 ec2;
            if (region != null) {
                ec2 = EC2Cloud.connect(credentialsProvider, AmazonEC2Cloud.getEc2EndpointUrl(region));
            } else {
                ec2 = EC2Cloud.connect(credentialsProvider, new URL(ec2endpoint));
            }
            if (ec2 != null) {
                try {
                    List<String> images = new LinkedList<String>();
                    images.add(ami);
                    List<String> owners = new LinkedList<String>();
                    List<String> users = new LinkedList<String>();
                    DescribeImagesRequest request = new DescribeImagesRequest();
                    request.setImageIds(images);
                    request.setOwners(owners);
                    request.setExecutableUsers(users);
                    List<Image> img = ec2.describeImages(request).getImages();
                    if (img == null || img.isEmpty()) {
                        // de-registered AMI causes an empty list to be
                        // returned. so be defensive
                        // against other possibilities
                        return FormValidation.error("No such AMI, or not usable with this accessId: " + ami);
                    }
                    String ownerAlias = img.get(0).getImageOwnerAlias();
                    return FormValidation.ok(img.get(0).getImageLocation() + (ownerAlias != null ? " by " + ownerAlias : ""));
                } catch (AmazonClientException e) {
                    return FormValidation.error(e.getMessage());
                }
            } else
                return FormValidation.ok(); // can't test
        }

        public FormValidation doCheckLabelString(@QueryParameter String value, @QueryParameter Node.Mode mode) {
            if (mode == Node.Mode.EXCLUSIVE && (value == null || value.trim().isEmpty())) {
                return FormValidation.warning("You may want to assign labels to this node;"
                        + " it's marked to only run jobs that are exclusively tied to itself or a label.");
            }

            return FormValidation.ok();
        }

        public FormValidation doCheckIdleTerminationMinutes(@QueryParameter String value) {
            if (value == null || value.trim().isEmpty())
                return FormValidation.ok();
            try {
                int val = Integer.parseInt(value);
                if (val >= -59)
                    return FormValidation.ok();
            } catch (NumberFormatException nfe) {
            }
            return FormValidation.error("Idle Termination time must be a greater than -59 (or null)");
        }

        public FormValidation doCheckMaxTotalUses(@QueryParameter String value) {
            try {
                int val = Integer.parseInt(value);
                if (val >= -1)
                    return FormValidation.ok();
            } catch (NumberFormatException nfe) {
            }
            return FormValidation.error("Maximum Total Uses must be greater or equal to -1");
        }

        public FormValidation doCheckInstanceCapStr(@QueryParameter String value) {
            if (value == null || value.trim().isEmpty())
                return FormValidation.ok();
            try {
                int val = Integer.parseInt(value);
                if (val > 0)
                    return FormValidation.ok();
            } catch (NumberFormatException nfe) {
            }
            return FormValidation.error("InstanceCap must be a non-negative integer (or null)");
        }

        public FormValidation doCheckLaunchTimeoutStr(@QueryParameter String value) {
            if (value == null || value.trim().isEmpty())
                return FormValidation.ok();
            try {
                int val = Integer.parseInt(value);
                if (val >= 0)
                    return FormValidation.ok();
            } catch (NumberFormatException nfe) {
            }
            return FormValidation.error("Launch Timeout must be a non-negative integer (or null)");
        }

        public ListBoxModel doFillZoneItems(@QueryParameter boolean useInstanceProfileForCredentials,
                @QueryParameter String credentialsId, @QueryParameter String region, @QueryParameter String roleArn,
                @QueryParameter String roleSessionName)
                throws IOException, ServletException {
            AWSCredentialsProvider credentialsProvider = EC2Cloud.createCredentialsProvider(useInstanceProfileForCredentials, credentialsId, roleArn, roleSessionName, region);
            return EC2AbstractSlave.fillZoneItems(credentialsProvider, region);
        }

        /*
         * Validate the Spot Max Bid Price to ensure that it is a floating point number >= .001
         */
        public FormValidation doCheckSpotMaxBidPrice(@QueryParameter String spotMaxBidPrice) {
            if (SpotConfiguration.normalizeBid(spotMaxBidPrice) != null) {
                return FormValidation.ok();
            }
            return FormValidation.error("Not a correct bid price");
        }

        // Retrieve the availability zones for the region
        private ArrayList<String> getAvailabilityZones(AmazonEC2 ec2) {
            ArrayList<String> availabilityZones = new ArrayList<String>();

            DescribeAvailabilityZonesResult zones = ec2.describeAvailabilityZones();
            List<AvailabilityZone> zoneList = zones.getAvailabilityZones();

            for (AvailabilityZone z : zoneList) {
                availabilityZones.add(z.getZoneName());
            }

            return availabilityZones;
        }

        /*
         * Check the current Spot price of the selected instance type for the selected region
         */
        public FormValidation doCurrentSpotPrice(@QueryParameter boolean useInstanceProfileForCredentials,
                @QueryParameter String credentialsId, @QueryParameter String region,
                @QueryParameter String type, @QueryParameter String zone, @QueryParameter String roleArn,
                @QueryParameter String roleSessionName) throws IOException, ServletException {

            String cp = "";
            String zoneStr = "";

            // Connect to the EC2 cloud with the access id, secret key, and
            // region queried from the created cloud
            AWSCredentialsProvider credentialsProvider = EC2Cloud.createCredentialsProvider(useInstanceProfileForCredentials, credentialsId, roleArn, roleSessionName, region);
            AmazonEC2 ec2 = EC2Cloud.connect(credentialsProvider, AmazonEC2Cloud.getEc2EndpointUrl(region));

            if (ec2 != null) {

                try {
                    // Build a new price history request with the currently
                    // selected type
                    DescribeSpotPriceHistoryRequest request = new DescribeSpotPriceHistoryRequest();
                    // If a zone is specified, set the availability zone in the
                    // request
                    // Else, proceed with no availability zone which will result
                    // with the cheapest Spot price
                    if (getAvailabilityZones(ec2).contains(zone)) {
                        request.setAvailabilityZone(zone);
                        zoneStr = zone + " availability zone";
                    } else {
                        zoneStr = region + " region";
                    }

                    /*
                     * Iterate through the AWS instance types to see if can find a match for the databound String type.
                     * This is necessary because the AWS API needs the instance type string formatted a particular way
                     * to retrieve prices and the form gives us the strings in a different format. For example "T1Micro"
                     * vs "t1.micro".
                     */
                    InstanceType ec2Type = null;

                    for (InstanceType it : InstanceType.values()) {
                        if (it.name().equals(type)) {
                            ec2Type = it;
                            break;
                        }
                    }

                    /*
                     * If the type string cannot be matched with an instance type, throw a Form error
                     */
                    if (ec2Type == null) {
                        return FormValidation.error("Could not resolve instance type: " + type);
                    }

                    Collection<String> instanceType = new ArrayList<String>();
                    instanceType.add(ec2Type.toString());
                    request.setInstanceTypes(instanceType);
                    request.setStartTime(new Date());

                    // Retrieve the price history request result and store the
                    // current price
                    DescribeSpotPriceHistoryResult result = ec2.describeSpotPriceHistory(request);

                    if (!result.getSpotPriceHistory().isEmpty()) {
                        SpotPrice currentPrice = result.getSpotPriceHistory().get(0);

                        cp = currentPrice.getSpotPrice();
                    }

                } catch (AmazonServiceException e) {
                    return FormValidation.error(e.getMessage());
                }
            }
            /*
             * If we could not return the current price of the instance display an error Else, remove the additional
             * zeros from the current price and return it to the interface in the form of a message
             */
            if (cp.isEmpty()) {
                return FormValidation.error("Could not retrieve current Spot price");
            } else {
                cp = cp.substring(0, cp.length() - 3);

                return FormValidation.ok("The current Spot price for a " + type + " in the " + zoneStr + " is $" + cp);
            }
        }
    }

}<|MERGE_RESOLUTION|>--- conflicted
+++ resolved
@@ -133,13 +133,10 @@
 
     public final boolean connectUsingPublicIp;
 
-<<<<<<< HEAD
     public final String maxTotalUses;
-=======
     public int nextSubnet;
 
     public String currentSubnetId;
->>>>>>> 3dc0fe1d
 
     private transient/* almost final */Set<LabelAtom> labelSet;
 
@@ -165,11 +162,9 @@
             InstanceType type, boolean ebsOptimized, String labelString, Node.Mode mode, String description, String initScript,
             String tmpDir, String userData, String numExecutors, String remoteAdmin, AMITypeData amiType, String jvmopts,
             boolean stopOnTerminate, String subnetId, List<EC2Tag> tags, String idleTerminationMinutes,
-<<<<<<< HEAD
             boolean usePrivateDnsName, String instanceCapStr, String iamInstanceProfile, boolean useEphemeralDevices,
             boolean useDedicatedTenancy, String launchTimeoutStr, boolean associatePublicIp, String customDeviceMapping,
             boolean connectBySSHProcess, boolean connectUsingPublicIp, String maxTotalUses) {
-=======
             boolean usePrivateDnsName, String instanceCapStr, String iamInstanceProfile, boolean deleteRootOnTermination,
             boolean useEphemeralDevices, boolean useDedicatedTenancy, String launchTimeoutStr, boolean associatePublicIp,
             String customDeviceMapping, boolean connectBySSHProcess, boolean connectUsingPublicIp, boolean monitoring,
@@ -183,7 +178,6 @@
             }
         }
 
->>>>>>> 3dc0fe1d
         this.ami = ami;
         this.zone = zone;
         this.spotConfig = spotConfig;
@@ -210,12 +204,9 @@
         this.connectUsingPublicIp = connectUsingPublicIp;
         this.useDedicatedTenancy = useDedicatedTenancy;
         this.connectBySSHProcess = connectBySSHProcess;
-<<<<<<< HEAD
         this.maxTotalUses = maxTotalUses;
-=======
         this.monitoring = monitoring;
         this.nextSubnet = 0;
->>>>>>> 3dc0fe1d
 
         if (null == instanceCapStr || instanceCapStr.isEmpty()) {
             this.instanceCap = Integer.MAX_VALUE;
@@ -471,13 +462,11 @@
         return iamInstanceProfile;
     }
 
-<<<<<<< HEAD
     public String getmMaxTotalUses() {
         return maxTotalUses;
     }
 
     enum ProvisionOptions { ALLOW_CREATE, FORCE_CREATE }
-=======
     @Override
     public String toString() {
         return "SlaveTemplate{" +
@@ -487,7 +476,6 @@
     }
 
     public enum ProvisionOptions { ALLOW_CREATE, FORCE_CREATE }
->>>>>>> 3dc0fe1d
 
     /**
      * Provisions a new EC2 slave or starts a previously stopped on-demand instance.
