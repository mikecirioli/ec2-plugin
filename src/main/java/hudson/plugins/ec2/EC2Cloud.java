/*
 * The MIT License
 *
 * Copyright (c) 2004-, Kohsuke Kawaguchi, Sun Microsystems, Inc., and a number of other of contributors
 *
 * Permission is hereby granted, free of charge, to any person obtaining a copy of this software and associated
 * documentation files (the "Software"), to deal in the Software without restriction, including without limitation the
 * rights to use, copy, modify, merge, publish, distribute, sublicense, and/or sell copies of the Software, and to
 * permit persons to whom the Software is furnished to do so, subject to the following conditions:
 *
 * The above copyright notice and this permission notice shall be included in all copies or substantial portions of the
 * Software.
 *
 * THE SOFTWARE IS PROVIDED "AS IS", WITHOUT WARRANTY OF ANY KIND, EXPRESS OR IMPLIED, INCLUDING BUT NOT LIMITED TO THE
 * WARRANTIES OF MERCHANTABILITY, FITNESS FOR A PARTICULAR PURPOSE AND NONINFRINGEMENT. IN NO EVENT SHALL THE AUTHORS OR
 * COPYRIGHT HOLDERS BE LIABLE FOR ANY CLAIM, DAMAGES OR OTHER LIABILITY, WHETHER IN AN ACTION OF CONTRACT, TORT OR
 * OTHERWISE, ARISING FROM, OUT OF OR IN CONNECTION WITH THE SOFTWARE OR THE USE OR OTHER DEALINGS IN THE SOFTWARE.
 */
package hudson.plugins.ec2;

import static javax.servlet.http.HttpServletResponse.SC_BAD_REQUEST;
import static javax.servlet.http.HttpServletResponse.SC_INTERNAL_SERVER_ERROR;
import com.amazonaws.ClientConfiguration;
import com.amazonaws.auth.DefaultAWSCredentialsProviderChain;
import com.cloudbees.jenkins.plugins.awscredentials.AWSCredentialsImpl;
import com.cloudbees.jenkins.plugins.awscredentials.AmazonWebServicesCredentials;
import com.cloudbees.plugins.credentials.Credentials;
import com.cloudbees.plugins.credentials.CredentialsMatchers;
import com.cloudbees.plugins.credentials.CredentialsProvider;
import com.cloudbees.plugins.credentials.CredentialsScope;
import com.cloudbees.plugins.credentials.CredentialsStore;
import com.cloudbees.plugins.credentials.SystemCredentialsProvider;
import com.cloudbees.plugins.credentials.common.StandardListBoxModel;
import com.cloudbees.plugins.credentials.domains.Domain;
import edu.umd.cs.findbugs.annotations.CheckForNull;
import edu.umd.cs.findbugs.annotations.Nullable;
import hudson.ProxyConfiguration;
import hudson.model.Computer;
import hudson.model.Descriptor;
import hudson.model.Hudson;
import hudson.model.Label;
import hudson.model.Node;
import hudson.security.ACL;
import hudson.slaves.Cloud;
import hudson.slaves.NodeProvisioner.PlannedNode;

import java.io.BufferedReader;
import java.io.IOException;
import java.io.PrintStream;
import java.io.PrintWriter;
import java.io.StringReader;
import java.io.StringWriter;
import java.net.InetSocketAddress;
import java.net.MalformedURLException;
import java.net.Proxy;
import java.net.URL;
import java.text.DateFormat;
import java.text.SimpleDateFormat;
import java.util.ArrayList;
import java.util.Collection;
import java.util.Collections;
import java.util.Date;
import java.util.EnumSet;
import java.util.HashSet;
import java.util.List;
import java.util.Set;
import java.util.HashMap;
import java.util.UUID;
import java.util.concurrent.Callable;
import java.util.concurrent.TimeUnit;
import java.util.logging.Level;
import java.util.logging.LogRecord;
import java.util.logging.Logger;
import java.util.logging.SimpleFormatter;

import javax.servlet.ServletException;

import hudson.model.TaskListener;
import hudson.util.FormValidation;
import hudson.util.HttpResponses;
import hudson.util.ListBoxModel;
import hudson.util.Secret;
import hudson.util.StreamTaskListener;
import jenkins.model.Jenkins;
import jenkins.model.JenkinsLocationConfiguration;

import org.apache.commons.lang.StringUtils;
import org.kohsuke.stapler.HttpResponse;
import org.kohsuke.stapler.QueryParameter;
import org.kohsuke.stapler.StaplerRequest;
import org.kohsuke.stapler.StaplerResponse;

import com.amazonaws.AmazonClientException;
import com.amazonaws.ClientConfiguration;
import com.amazonaws.auth.AWSCredentials;
import com.amazonaws.auth.AWSCredentialsProvider;
import com.amazonaws.auth.BasicAWSCredentials;
import com.amazonaws.auth.InstanceProfileCredentialsProvider;
import com.amazonaws.internal.StaticCredentialsProvider;
import com.amazonaws.services.ec2.AmazonEC2;
import com.amazonaws.services.ec2.AmazonEC2Client;
import com.amazonaws.services.ec2.model.CreateKeyPairRequest;
import com.amazonaws.services.ec2.model.DescribeSpotInstanceRequestsRequest;
import com.amazonaws.services.ec2.model.Filter;
import com.amazonaws.services.ec2.model.Instance;
import com.amazonaws.services.ec2.model.InstanceStateName;
import com.amazonaws.services.ec2.model.InstanceType;
import com.amazonaws.services.ec2.model.KeyPair;
import com.amazonaws.services.ec2.model.KeyPairInfo;
import com.amazonaws.services.ec2.model.Reservation;
import com.amazonaws.services.ec2.model.SpotInstanceRequest;
import com.amazonaws.services.ec2.model.Tag;
import com.amazonaws.services.s3.AmazonS3;
import com.amazonaws.services.s3.AmazonS3Client;
import com.amazonaws.services.s3.model.GeneratePresignedUrlRequest;

import hudson.ProxyConfiguration;
import hudson.model.Computer;
import hudson.model.Descriptor;
import hudson.model.Hudson;
import hudson.model.Label;
import hudson.model.Node;
import hudson.slaves.Cloud;
import hudson.slaves.NodeProvisioner.PlannedNode;
import hudson.util.FormValidation;
import hudson.util.HttpResponses;
import hudson.util.Secret;
import hudson.util.StreamTaskListener;

/**
 * Hudson's view of EC2.
 *
 * @author Kohsuke Kawaguchi
 */
public abstract class EC2Cloud extends Cloud {

    private static final Logger LOGGER = Logger.getLogger(EC2Cloud.class.getName());

    public static final String DEFAULT_EC2_HOST = "us-east-1";

    public static final String AWS_URL_HOST = "amazonaws.com";

    public static final String EC2_SLAVE_TYPE_SPOT = "spot";

    public static final String EC2_SLAVE_TYPE_DEMAND = "demand";

    private static final SimpleFormatter sf = new SimpleFormatter();

    private final boolean useInstanceProfileForCredentials;

    /**
     * Id of the {@link AmazonWebServicesCredentials} used to connect to Amazon ECS
     */
    @CheckForNull
    private String credentialsId;
    @CheckForNull
    @Deprecated
    private transient String accessId;
    @CheckForNull
    @Deprecated
    private transient Secret secretKey;

    protected final EC2PrivateKey privateKey;

    /**
     * Upper bound on how many instances we may provision.
     */
    public final int instanceCap;

    private final List<? extends SlaveTemplate> templates;

    private transient KeyPair usableKeyPair;

    protected transient AmazonEC2 connection;

    private static AWSCredentialsProvider awsCredentialsProvider;

    protected EC2Cloud(String id, boolean useInstanceProfileForCredentials, String credentialsId, String privateKey,
            String instanceCapStr, List<? extends SlaveTemplate> templates) {
        super(id);
        this.useInstanceProfileForCredentials = useInstanceProfileForCredentials;
        this.credentialsId = credentialsId;
        this.privateKey = new EC2PrivateKey(privateKey);

        if (templates == null) {
            this.templates = Collections.emptyList();
        } else {
            this.templates = templates;
        }

        if (instanceCapStr.isEmpty()) {
            this.instanceCap = Integer.MAX_VALUE;
        } else {
            this.instanceCap = Integer.parseInt(instanceCapStr);
        }

        readResolve(); // set parents
    }

    public abstract URL getEc2EndpointUrl() throws IOException;

    public abstract URL getS3EndpointUrl() throws IOException;

    protected Object readResolve() {
        for (SlaveTemplate t : templates)
            t.parent = this;
        if (this.accessId != null && this.secretKey != null && credentialsId == null) {
            String secretKeyEncryptedValue = this.secretKey.getEncryptedValue();
            // REPLACE this.accessId and this.secretId by a credential

            SystemCredentialsProvider systemCredentialsProvider = SystemCredentialsProvider.getInstance();
            // ITERATE ON EXISTING CREDS AND DON'T CREATE IF EXIST
            for (Credentials credentials: systemCredentialsProvider.getCredentials()) {
                if (credentials instanceof AmazonWebServicesCredentials) {
                    AmazonWebServicesCredentials awsCreds = (AmazonWebServicesCredentials) credentials;
                    AWSCredentials awsCredentials = awsCreds.getCredentials();
                    if (accessId.equals(awsCredentials.getAWSAccessKeyId()) &&
                            Secret.toString(this.secretKey).equals(awsCredentials.getAWSSecretKey())) {

                        this.credentialsId = awsCreds.getId();
                        this.accessId = null;
                        this.secretKey = null;
                        return this;
                    }
                }
            }
            // CREATE
            for (CredentialsStore credentialsStore: CredentialsProvider.lookupStores(Jenkins.getInstance())) {

                if (credentialsStore instanceof  SystemCredentialsProvider.StoreImpl) {

                    try {
                        String credsId = UUID.randomUUID().toString();
                        credentialsStore.addCredentials(Domain.global(), new AWSCredentialsImpl(
                                CredentialsScope.SYSTEM, credsId, this.accessId, secretKeyEncryptedValue,
                                "EC2 Cloud - " + getDisplayName()));
                        this.credentialsId = credsId;
                        this.accessId = null;
                        this.secretKey = null;
                        return this;
                    } catch (IOException e) {
                        this.credentialsId = null;
                        LOGGER.log(Level.WARNING, "Exception converting legacy configuration to the new credentials API", e);
                    }
                }

            }
            // PROBLEM, GLOBAL STORE NOT FOUND
            LOGGER.log(Level.WARNING, "EC2 Plugin could not migrate credentials to the Jenkins Global Credentials Store, EC2 Plugin for cloud {0} must be manually reconfigured", getDisplayName());
        }
        return this;
    }

    public boolean isUseInstanceProfileForCredentials() {
        return useInstanceProfileForCredentials;
    }

    public String getCredentialsId() {
        return credentialsId;
    }

    public EC2PrivateKey getPrivateKey() {
        return privateKey;
    }

    public String getInstanceCapStr() {
        if (instanceCap == Integer.MAX_VALUE)
            return "";
        else
            return String.valueOf(instanceCap);
    }

    public List<SlaveTemplate> getTemplates() {
        return Collections.unmodifiableList(templates);
    }

    public SlaveTemplate getTemplate(String template) {
        for (SlaveTemplate t : templates) {
            if (t.description.equals(template)) {
                return t;
            }
        }
        return null;
    }

    /**
     * Gets {@link SlaveTemplate} that has the matching {@link Label}.
     */
    public SlaveTemplate getTemplate(Label label) {
        for (SlaveTemplate t : templates) {
            if (t.getMode() == Node.Mode.NORMAL) {
                if (label == null || label.matches(t.getLabelSet())) {
                    return t;
                }
            } else if (t.getMode() == Node.Mode.EXCLUSIVE) {
                if (label != null && label.matches(t.getLabelSet())) {
                    return t;
                }
            }
        }
        return null;
    }

    /**
     * Gets the {@link KeyPairInfo} used for the launch.
     */
    public synchronized KeyPair getKeyPair() throws AmazonClientException, IOException {
        if (usableKeyPair == null)
            usableKeyPair = privateKey.find(connect());
        return usableKeyPair;
    }

    /**
     * Debug command to attach to a running instance.
     */
    public void doAttach(StaplerRequest req, StaplerResponse rsp, @QueryParameter String id)
            throws ServletException, IOException, AmazonClientException {
        checkPermission(PROVISION);
        SlaveTemplate t = getTemplates().get(0);

        StringWriter sw = new StringWriter();
        StreamTaskListener listener = new StreamTaskListener(sw);
        EC2AbstractSlave node = t.attach(id, listener);
        Jenkins.getActiveInstance().addNode(node);

        rsp.sendRedirect2(req.getContextPath() + "/computer/" + node.getNodeName());
    }

    public HttpResponse doProvision(@QueryParameter String template) throws ServletException, IOException {
        checkPermission(PROVISION);
        if (template == null) {
            throw HttpResponses.error(SC_BAD_REQUEST, "The 'template' query parameter is missing");
        }
        SlaveTemplate t = getTemplate(template);
        if (t == null) {
            throw HttpResponses.error(SC_BAD_REQUEST, "No such template: " + template);
        }

        try {
            List<EC2AbstractSlave> nodes = getNewOrExistingAvailableSlave(t, 1, true);
            if (nodes == null || nodes.isEmpty())
                throw HttpResponses.error(SC_BAD_REQUEST, "Cloud or AMI instance cap would be exceeded for: " + template);
            Jenkins.getActiveInstance().addNode(nodes.get(0));

            return HttpResponses.redirectViaContextPath("/computer/" + nodes.get(0).getNodeName());
        } catch (AmazonClientException e) {
            throw HttpResponses.error(SC_INTERNAL_SERVER_ERROR, e);
        }
    }

    /**
     * Counts the number of instances in EC2 that can be used with the specified image and a template. Also removes any
     * nodes associated with canceled requests.
     *
     * @param template If left null, then all instances are counted.
     */
    private int countCurrentEC2Slaves(SlaveTemplate template) throws AmazonClientException {
        String jenkinsServerUrl = JenkinsLocationConfiguration.get().getUrl();

        LOGGER.log(Level.FINE, "Counting current slaves: "
            + (template != null ? (" AMI: " + template.getAmi() + " TemplateDesc: " + template.description) : " All AMIS")
            + " Jenkins Server: " + jenkinsServerUrl);
        int n = 0;
        Set<String> instanceIds = new HashSet<String>();
        String description = template != null ? template.description : null;

        for (Reservation r : connect().describeInstances().getReservations()) {
            for (Instance i : r.getInstances()) {
                if (isEc2ProvisionedAmiSlave(i.getTags(), description)
                    && isEc2ProvisionedJenkinsSlave(i.getTags(), jenkinsServerUrl)
                    && (template == null || template.getAmi().equals(i.getImageId()))) {
                    InstanceStateName stateName = InstanceStateName.fromValue(i.getState().getName());
                    if (stateName != InstanceStateName.Terminated && stateName != InstanceStateName.ShuttingDown) {
                        LOGGER.log(Level.FINE, "Existing instance found: " + i.getInstanceId() + " AMI: " + i.getImageId()
                        + (template != null ? (" Template: " + description) : "") + " Jenkins Server: " + jenkinsServerUrl);
                        n++;
                        instanceIds.add(i.getInstanceId());
                    }
                }
            }
        }
        List<SpotInstanceRequest> sirs = null;
        List<Filter> filters = new ArrayList<Filter>();
        List<String> values;
        if (template != null) {
            values = new ArrayList<String>();
            values.add(template.getAmi());
            filters.add(new Filter("launch.image-id", values));
        }

        // The instances must match the jenkins server url
        filters.add(new Filter("tag:" + EC2Tag.TAG_NAME_JENKINS_SERVER_URL + "=" + jenkinsServerUrl));

        values = new ArrayList<String>();
        values.add(EC2Tag.TAG_NAME_JENKINS_SLAVE_TYPE);
        filters.add(new Filter("tag-key", values));

        DescribeSpotInstanceRequestsRequest dsir = new DescribeSpotInstanceRequestsRequest().withFilters(filters);
        try {
            sirs = connect().describeSpotInstanceRequests(dsir).getSpotInstanceRequests();
        } catch (Exception ex) {
            // Some ec2 implementations don't implement spot requests (Eucalyptus)
            LOGGER.log(Level.FINEST, "Describe spot instance requests failed", ex);
        }
        Set<SpotInstanceRequest> sirSet = new HashSet();

        if (sirs != null) {
            for (SpotInstanceRequest sir : sirs) {
                sirSet.add(sir);
                if (sir.getState().equals("open") || sir.getState().equals("active")) {
                    if (sir.getInstanceId() != null && instanceIds.contains(sir.getInstanceId()))
                        continue;

                    if (isEc2ProvisionedAmiSlave(sir.getTags(), description)) {
                        LOGGER.log(Level.FINE, "Spot instance request found: " + sir.getSpotInstanceRequestId() + " AMI: "
                                + sir.getInstanceId() + " state: " + sir.getState() + " status: " + sir.getStatus());

                        n++;
                        if (sir.getInstanceId() != null)
                            instanceIds.add(sir.getInstanceId());
                    }
                } else {
                    // Canceled or otherwise dead
                    for (Node node : Jenkins.getInstance().getNodes()) {
                        try {
                            if (!(node instanceof EC2SpotSlave))
                                continue;
                            EC2SpotSlave ec2Slave = (EC2SpotSlave) node;
                            if (ec2Slave.getSpotInstanceRequestId().equals(sir.getSpotInstanceRequestId())) {
                                LOGGER.log(Level.INFO, "Removing dead request: " + sir.getSpotInstanceRequestId() + " AMI: "
                                        + sir.getInstanceId() + " state: " + sir.getState() + " status: " + sir.getStatus());
                                Jenkins.getInstance().removeNode(node);
                                break;
                            }
                        } catch (IOException e) {
                            LOGGER.log(Level.WARNING, "Failed to remove node for dead request: " + sir.getSpotInstanceRequestId()
                                            + " AMI: " + sir.getInstanceId() + " state: " + sir.getState() + " status: " + sir.getStatus(),
                                    e);
                        }
                    }
                }
            }
        }

        // Count nodes where the spot request does not yet exist (sometimes it takes time for the request to appear
        // in the EC2 API)
        for (Node node : Jenkins.getInstance().getNodes()) {
            if (!(node instanceof EC2SpotSlave))
                continue;
            EC2SpotSlave ec2Slave = (EC2SpotSlave) node;
            SpotInstanceRequest sir = ec2Slave.getSpotRequest();

            if (sir == null) {
                LOGGER.log(Level.FINE, "Found spot node without request: " + ec2Slave.getSpotInstanceRequestId());
                n++;
                continue;
            }

            if (sirSet.contains(sir))
                continue;

            sirSet.add(sir);

            if (sir.getState().equals("open") || sir.getState().equals("active")) {
                if (template != null) {
                    List<Tag> instanceTags = sir.getTags();
                    for (Tag tag : instanceTags) {
                        if (StringUtils.equals(tag.getKey(), EC2Tag.TAG_NAME_JENKINS_SLAVE_TYPE) && StringUtils.equals(tag.getValue(), getSlaveTypeTagValue(EC2_SLAVE_TYPE_SPOT, template.description)) && sir.getLaunchSpecification().getImageId().equals(template.getAmi())) {
                        
                            if (sir.getInstanceId() != null && instanceIds.contains(sir.getInstanceId()))
                                continue;
                
                            LOGGER.log(Level.FINE, "Spot instance request found (from node): " + sir.getSpotInstanceRequestId() + " AMI: "
                                    + sir.getInstanceId() + " state: " + sir.getState() + " status: " + sir.getStatus());
                            n++;
                            
                            if (sir.getInstanceId() != null)
                                instanceIds.add(sir.getInstanceId());
                        }
                    }
                }
            }
        }

        return n;
    }

    private boolean isEc2ProvisionedJenkinsSlave(List<Tag> tags, String serverUrl) {
        for (Tag tag : tags) {
            if (StringUtils.equals(tag.getKey(), EC2Tag.TAG_NAME_JENKINS_SERVER_URL)) {
                return StringUtils.equals(tag.getValue(), serverUrl);
            }
        }
        return false;
    }

    private boolean isEc2ProvisionedAmiSlave(List<Tag> tags, String description) {
        for (Tag tag : tags) {
            if (StringUtils.equals(tag.getKey(), EC2Tag.TAG_NAME_JENKINS_SLAVE_TYPE)) {
                if (description == null) {
                    return true;
                } else if (StringUtils.equals(tag.getValue(), EC2Cloud.EC2_SLAVE_TYPE_DEMAND)
                        || StringUtils.equals(tag.getValue(), EC2Cloud.EC2_SLAVE_TYPE_SPOT)) {
                    // To handle cases where description is null and also upgrade cases for existing slave nodes.
                    return true;
                } else if (StringUtils.equals(tag.getValue(), getSlaveTypeTagValue(EC2Cloud.EC2_SLAVE_TYPE_DEMAND, description))
                        || StringUtils.equals(tag.getValue(), getSlaveTypeTagValue(EC2Cloud.EC2_SLAVE_TYPE_SPOT, description))) {
                    return true;
                } else {
                    return false;
                }
            }
        }
        return false;
    }

    /**
     * Returns the maximum number of possible slaves that can be created.
     */
    private int getPossibleNewSlavesCount(SlaveTemplate template) throws AmazonClientException {
        int estimatedTotalSlaves = countCurrentEC2Slaves(null);
        int estimatedAmiSlaves = countCurrentEC2Slaves(template);

        int availableTotalSlaves = instanceCap - estimatedTotalSlaves;
        int availableAmiSlaves = template.getInstanceCap() - estimatedAmiSlaves;
        LOGGER.log(Level.FINE, "Available Total Slaves: " + availableTotalSlaves + " Available AMI slaves: " + availableAmiSlaves
                + " AMI: " + template.getAmi() + " TemplateDesc: " + template.description);

        return Math.min(availableAmiSlaves, availableTotalSlaves);
    }

    /**
     * Obtains a slave whose AMI matches the AMI of the given template, and that also has requiredLabel (if requiredLabel is non-null)
     * forceCreateNew specifies that the creation of a new slave is required. Otherwise, an existing matching slave may be re-used
     */
    private synchronized List<EC2AbstractSlave> getNewOrExistingAvailableSlave(SlaveTemplate t, int number, boolean forceCreateNew) {
        /*
         * Note this is synchronized between counting the instances and then allocating the node. Once the node is
         * allocated, we don't look at that instance as available for provisioning.
         */
<<<<<<< HEAD
        int possibleSlavesCount = getPossibleNewSlavesCount(template);
        if (possibleSlavesCount <= 0) {
            LOGGER.log(Level.INFO, "Cannot provision - no capacity for instances: " + possibleSlavesCount);
=======
        int possibleSlavesCount = getPossibleNewSlavesCount(t);
        if (possibleSlavesCount <= 0) {
            LOGGER.log(Level.INFO, "{0}. Cannot provision - no capacity for instances: " + possibleSlavesCount, t);
>>>>>>> b994122f
            return null;
        }

        try {
            EnumSet<SlaveTemplate.ProvisionOptions> provisionOptions;
            if (forceCreateNew)
                provisionOptions = EnumSet.of(SlaveTemplate.ProvisionOptions.FORCE_CREATE);
            else
                provisionOptions = EnumSet.of(SlaveTemplate.ProvisionOptions.ALLOW_CREATE);

            if (number > possibleSlavesCount) {
                LOGGER.log(Level.INFO, String.format("%d nodes were requested for the template %s, " +
                        "but because of instance cap only %d can be provisioned", number, t, possibleSlavesCount));
                number = possibleSlavesCount;
            }

            return t.provision(number, provisionOptions);
        } catch (IOException e) {
            LOGGER.log(Level.WARNING, t + ". Exception during provisioning", e);
            return null;
        }
    }

    @Override
    public Collection<PlannedNode> provision(final Label label, int excessWorkload) {
        final SlaveTemplate t = getTemplate(label);
        List<PlannedNode> plannedNodes = new ArrayList<>();

        try {
            LOGGER.log(Level.INFO, "{0}. Attempting to provision slave needed by excess workload of " + excessWorkload + " units", t);
            int number = Math.max(excessWorkload / t.getNumExecutors(), 1);
            final List<EC2AbstractSlave> slaves = getNewOrExistingAvailableSlave(t, number, false);

            if (slaves == null || slaves.isEmpty()) {
                LOGGER.warning("Can't raise nodes for " + t);
                return Collections.emptyList();
            }

            for (final EC2AbstractSlave slave : slaves) {
                if (slave == null) {
                    LOGGER.warning("Can't raise node for " + t);
                    continue;
                }

                plannedNodes.add(createPlannedNode(t, slave));
                excessWorkload -= t.getNumExecutors();
            }

            LOGGER.log(Level.INFO, "{0}. Attempting provision finished, excess workload: " + excessWorkload, t);
            LOGGER.log(Level.INFO, "We have now {0} computers, waiting for {1} more",
                    new Object[]{Jenkins.getActiveInstance().getComputers().length, plannedNodes.size()});
            return plannedNodes;
        } catch (AmazonClientException e) {
            LOGGER.log(Level.WARNING, t + ". Exception during provisioning", e);
            return Collections.emptyList();
        }
    }

    private PlannedNode createPlannedNode(final SlaveTemplate t, final EC2AbstractSlave slave) {
        return new PlannedNode(t.getDisplayName(),
                Computer.threadPoolForRemoting.submit(new Callable<Node>() {
                    public Node call() throws Exception {
                        while (true) {
                            String instanceId = slave.getInstanceId();
                            if (slave instanceof EC2SpotSlave) {
                                if (((EC2SpotSlave) slave).isSpotRequestDead()) {
                                    LOGGER.log(Level.WARNING, "{0} Spot request died, can't do anything. Terminate provisioning", t);
                                    return null;
                                }

                                // Spot Instance does not have instance id yet.
                                if (StringUtils.isEmpty(instanceId)) {
                                    Thread.sleep(5000);
                                    continue;
                                }
                            }

                            Instance instance = CloudHelper.getInstance(instanceId, slave.getCloud());
                            if (instance == null) {
                                LOGGER.log(Level.WARNING, "{0} Can't find instance with instance id `{1}` in cloud {2}. Terminate provisioning ",
                                        new Object[]{t, instanceId, slave.cloudName});
                                return null;
                            }

                            InstanceStateName state = InstanceStateName.fromValue(instance.getState().getName());
                            if (state.equals(InstanceStateName.Running)) {
                                long startTime = TimeUnit.MILLISECONDS.toSeconds(System.currentTimeMillis() - instance.getLaunchTime().getTime());
                                LOGGER.log(Level.INFO, "{0} Node {1} moved to RUNNING state in {2} seconds and is ready to be connected by Jenkins",
                                        new Object[]{t, slave.getNodeName(), startTime});
                                return slave;
                            }
                            if (!state.equals(InstanceStateName.Pending)) {
                                LOGGER.log(Level.WARNING, "{0}. Node {1} is neither pending, neither running, it's {2}. Terminate provisioning",
                                        new Object[]{t, state, slave.getNodeName()});
                                return null;
                            }

                            Thread.sleep(5000);
                        }
                    }
                })
                , t.getNumExecutors());
    }

    @Override
    public boolean canProvision(Label label) {
        return getTemplate(label) != null;
    }

    private AWSCredentialsProvider createCredentialsProvider() {
        return createCredentialsProvider(useInstanceProfileForCredentials, credentialsId);
    }

    public static String getSlaveTypeTagValue(String slaveType, String templateDescription) {
        return templateDescription != null ? slaveType + "_" + templateDescription : slaveType;
    }

    public static AWSCredentialsProvider createCredentialsProvider(final boolean useInstanceProfileForCredentials, final String credentialsId) {

        if (useInstanceProfileForCredentials) {
            return new InstanceProfileCredentialsProvider();
        } else if (StringUtils.isBlank(credentialsId)) {
            return new DefaultAWSCredentialsProviderChain();
        } else {
            AmazonWebServicesCredentials credentials = getCredentials(credentialsId);
            if (credentials != null)
                return new StaticCredentialsProvider(credentials.getCredentials());
        }
        return new DefaultAWSCredentialsProviderChain();
    }

    @CheckForNull
    private static AmazonWebServicesCredentials getCredentials(@Nullable String credentialsId) {
        if (StringUtils.isBlank(credentialsId)) {
            return null;
        }
        return (AmazonWebServicesCredentials) CredentialsMatchers.firstOrNull(
                CredentialsProvider.lookupCredentials(AmazonWebServicesCredentials.class, Jenkins.getInstance(),
                        ACL.SYSTEM, Collections.EMPTY_LIST),
                CredentialsMatchers.withId(credentialsId));
    }

    /**
     * Connects to EC2 and returns {@link AmazonEC2}, which can then be used to communicate with EC2.
     */
    public synchronized AmazonEC2 connect() throws AmazonClientException {
        try {
            if (connection == null) {
                connection = connect(createCredentialsProvider(), getEc2EndpointUrl());
            }
            return connection;
        } catch (IOException e) {
            throw new AmazonClientException("Failed to retrieve the endpoint", e);
        }
    }

    /***
     * Connect to an EC2 instance.
     *
     * @return {@link AmazonEC2} client
     */
    public synchronized static AmazonEC2 connect(AWSCredentialsProvider credentialsProvider, URL endpoint) {
        awsCredentialsProvider = credentialsProvider;
        ClientConfiguration config = new ClientConfiguration();
        config.setMaxErrorRetry(16); // Default retry limit (3) is low and often
        // cause problems. Raise it a bit.
        // See: https://issues.jenkins-ci.org/browse/JENKINS-26800
        config.setSignerOverride("AWS4SignerType");
        ProxyConfiguration proxyConfig = Jenkins.getInstance().proxy;
        Proxy proxy = proxyConfig == null ? Proxy.NO_PROXY : proxyConfig.createProxy(endpoint.getHost());
        if (!proxy.equals(Proxy.NO_PROXY) && proxy.address() instanceof InetSocketAddress) {
            InetSocketAddress address = (InetSocketAddress) proxy.address();
            config.setProxyHost(address.getHostName());
            config.setProxyPort(address.getPort());
            if (null != proxyConfig.getUserName()) {
                config.setProxyUsername(proxyConfig.getUserName());
                config.setProxyPassword(proxyConfig.getPassword());
            }
        }
        AmazonEC2 client = new AmazonEC2Client(credentialsProvider, config);
        client.setEndpoint(endpoint.toString());
        return client;
    }

    /***
     * Convert a configured hostname like 'us-east-1' to a FQDN or ip address
     */
    public static String convertHostName(String ec2HostName) {
        if (ec2HostName == null || ec2HostName.length() == 0)
            ec2HostName = DEFAULT_EC2_HOST;
        if (!ec2HostName.contains("."))
            ec2HostName = "ec2." + ec2HostName + "." + AWS_URL_HOST;
        return ec2HostName;
    }

    /***
     * Convert a user entered string into a port number "" -&gt; -1 to indicate default based on SSL setting
     */
    public static Integer convertPort(String ec2Port) {
        if (ec2Port == null || ec2Port.length() == 0)
            return -1;
        return Integer.parseInt(ec2Port);
    }

    /**
     * Computes the presigned URL for the given S3 resource.
     *
     * @param path String like "/bucketName/folder/folder/abc.txt" that represents the resource to request.
     */
    public URL buildPresignedURL(String path) throws AmazonClientException {
        AWSCredentials credentials = awsCredentialsProvider.getCredentials();
        long expires = System.currentTimeMillis() + 60 * 60 * 1000;
        GeneratePresignedUrlRequest request = new GeneratePresignedUrlRequest(path, credentials.getAWSSecretKey());
        request.setExpiration(new Date(expires));
        AmazonS3 s3 = new AmazonS3Client(credentials);
        return s3.generatePresignedUrl(request);
    }

    /* Parse a url or return a sensible error */
    public static URL checkEndPoint(String url) throws FormValidation {
        try {
            return new URL(url);
        } catch (MalformedURLException ex) {
            throw FormValidation.error("Endpoint URL is not a valid URL");
        }
    }

    public static abstract class DescriptorImpl extends Descriptor<Cloud> {

        public InstanceType[] getInstanceTypes() {
            return InstanceType.values();
        }

        public FormValidation doCheckUseInstanceProfileForCredentials(@QueryParameter boolean value) {
            if (value) {
                try {
                    new InstanceProfileCredentialsProvider().getCredentials();
                } catch (AmazonClientException e) {
                    return FormValidation.error(Messages.EC2Cloud_FailedToObtainCredentailsFromEC2(), e.getMessage());
                }
            }

            return FormValidation.ok();
        }

        public FormValidation doCheckPrivateKey(@QueryParameter String value) throws IOException, ServletException {
            boolean hasStart = false, hasEnd = false;
            BufferedReader br = new BufferedReader(new StringReader(value));
            String line;
            while ((line = br.readLine()) != null) {
                if (line.equals("-----BEGIN RSA PRIVATE KEY-----"))
                    hasStart = true;
                if (line.equals("-----END RSA PRIVATE KEY-----"))
                    hasEnd = true;
            }
            if (!hasStart)
                return FormValidation.error("This doesn't look like a private key at all");
            if (!hasEnd)
                return FormValidation
                        .error("The private key is missing the trailing 'END RSA PRIVATE KEY' marker. Copy&paste error?");
            return FormValidation.ok();
        }

        protected FormValidation doTestConnection(URL ec2endpoint, boolean useInstanceProfileForCredentials, String credentialsId, String privateKey)
                throws IOException, ServletException {
            try {
                AWSCredentialsProvider credentialsProvider = createCredentialsProvider(useInstanceProfileForCredentials, credentialsId);
                AmazonEC2 ec2 = connect(credentialsProvider, ec2endpoint);
                ec2.describeInstances();

                if (privateKey == null)
                    return FormValidation.error("Private key is not specified. Click 'Generate Key' to generate one.");

                if (privateKey.trim().length() > 0) {
                    // check if this key exists
                    EC2PrivateKey pk = new EC2PrivateKey(privateKey);
                    if (pk.find(ec2) == null)
                        return FormValidation
                                .error("The EC2 key pair private key isn't registered to this EC2 region (fingerprint is "
                                        + pk.getFingerprint() + ")");
                }

                return FormValidation.ok(Messages.EC2Cloud_Success());
            } catch (AmazonClientException e) {
                LOGGER.log(Level.WARNING, "Failed to check EC2 credential", e);
                return FormValidation.error(e.getMessage());
            }
        }

        public FormValidation doGenerateKey(StaplerResponse rsp, URL ec2EndpointUrl, boolean useInstanceProfileForCredentials, String credentialsId)
                throws IOException, ServletException {
            try {
                AWSCredentialsProvider credentialsProvider = createCredentialsProvider(useInstanceProfileForCredentials, credentialsId);
                AmazonEC2 ec2 = connect(credentialsProvider, ec2EndpointUrl);
                List<KeyPairInfo> existingKeys = ec2.describeKeyPairs().getKeyPairs();

                int n = 0;
                while (true) {
                    boolean found = false;
                    for (KeyPairInfo k : existingKeys) {
                        if (k.getKeyName().equals("hudson-" + n))
                            found = true;
                    }
                    if (!found)
                        break;
                    n++;
                }

                CreateKeyPairRequest request = new CreateKeyPairRequest("hudson-" + n);
                KeyPair key = ec2.createKeyPair(request).getKeyPair();

                rsp.addHeader("script",
                        "findPreviousFormItem(button,'privateKey').value='" + key.getKeyMaterial().replace("\n", "\\n") + "'");

                return FormValidation.ok(Messages.EC2Cloud_Success());
            } catch (AmazonClientException e) {
                LOGGER.log(Level.WARNING, "Failed to check EC2 credential", e);
                return FormValidation.error(e.getMessage());
            }
        }

        public ListBoxModel doFillCredentialsIdItems() {
            return new StandardListBoxModel()
                    .withEmptySelection()
                    .withMatching(
                            CredentialsMatchers.always(),
                            CredentialsProvider.lookupCredentials(AmazonWebServicesCredentials.class,
                                    Jenkins.getInstance(),
                                    ACL.SYSTEM,
                                    Collections.EMPTY_LIST));
        }
    }

    public static void log(Logger logger, Level level, TaskListener listener, String message) {
        log(logger, level, listener, message, null);
    }

    public static void log(Logger logger, Level level, TaskListener listener, String message, Throwable exception) {
        logger.log(level, message, exception);
        if (listener != null) {
            if (exception != null)
                message += " Exception: " + exception;
            LogRecord lr = new LogRecord(level, message);
            lr.setLoggerName(LOGGER.getName());
            PrintStream printStream = listener.getLogger();
            printStream.print(sf.format(lr));
        }
    }

}<|MERGE_RESOLUTION|>--- conflicted
+++ resolved
@@ -538,15 +538,9 @@
          * Note this is synchronized between counting the instances and then allocating the node. Once the node is
          * allocated, we don't look at that instance as available for provisioning.
          */
-<<<<<<< HEAD
-        int possibleSlavesCount = getPossibleNewSlavesCount(template);
-        if (possibleSlavesCount <= 0) {
-            LOGGER.log(Level.INFO, "Cannot provision - no capacity for instances: " + possibleSlavesCount);
-=======
         int possibleSlavesCount = getPossibleNewSlavesCount(t);
         if (possibleSlavesCount <= 0) {
             LOGGER.log(Level.INFO, "{0}. Cannot provision - no capacity for instances: " + possibleSlavesCount, t);
->>>>>>> b994122f
             return null;
         }
 
