--- conflicted
+++ resolved
@@ -1223,18 +1223,6 @@
             if (!hasStart)
                 validations.add(FormValidation.error("This doesn't look like a private key at all"));
             if (!hasEnd)
-<<<<<<< HEAD
-                return FormValidation
-                        .error("The private key is missing the trailing 'END RSA PRIVATE KEY' marker. Copy&paste error?");
-
-            try {
-                ensurePrivateKeyInFipsMode(privateKey);
-            } catch (IllegalArgumentException ex) {
-                return FormValidation.error(ex, ex.getLocalizedMessage());
-            }
-
-            return FormValidation.ok();
-=======
                 validations.add(FormValidation.error("The private key is missing the trailing 'END RSA PRIVATE KEY' marker. Copy&paste error?"));
 
             if (!System.getProperty(SSH_PRIVATE_KEY_FILEPATH, "").isEmpty()) {
@@ -1245,9 +1233,14 @@
                 }
             }
 
+            try {
+                ensurePrivateKeyInFipsMode(privateKey);
+            } catch (IllegalArgumentException ex) {
+                validations.add(FormValidation.error(ex, ex.getLocalizedMessage()));
+            }
+
             validations.add(FormValidation.ok("SSH key validation successful"));
             return FormValidation.aggregate(validations);
->>>>>>> 47818f82
         }
 
         /**
@@ -1311,15 +1304,6 @@
                                         + pk.getFingerprint() + ")"));
                 }
 
-<<<<<<< HEAD
-                try {
-                    ensurePrivateKeyInFipsMode(privateKey);
-                } catch (IllegalArgumentException ex) {
-                    return FormValidation.error(ex, ex.getLocalizedMessage());
-                }
-
-                return FormValidation.ok(Messages.EC2Cloud_Success());
-=======
                 if (!System.getProperty(SSH_PRIVATE_KEY_FILEPATH, "").isEmpty()) {
                     if (!StringUtils.isEmpty(sshKeysCredentialsId)) {
                         validations.add(FormValidation.warning("Using private key file instead of selected credential"));
@@ -1327,9 +1311,15 @@
                         validations.add(FormValidation.ok("Using private key file"));
                     }
                 }
+
+                try {
+                    ensurePrivateKeyInFipsMode(privateKey);
+                } catch (IllegalArgumentException ex) {
+                    validations.add(FormValidation.error(ex, ex.getLocalizedMessage()));
+                }
+                
                 validations.add(FormValidation.ok(Messages.EC2Cloud_Success()));
                 return FormValidation.aggregate(validations);
->>>>>>> 47818f82
             } catch (AmazonClientException e) {
                 LOGGER.log(Level.WARNING, "Failed to check EC2 credential", e);
                 return FormValidation.error(e.getMessage());
