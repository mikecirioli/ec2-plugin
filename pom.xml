<?xml version="1.0" encoding="UTF-8"?>
<!--
The MIT License

Copyright (c) 2004-, Kohsuke Kawaguchi, Sun Microsystems, Inc., and a number of other of contributors

Permission is hereby granted, free of charge, to any person obtaining a copy
of this software and associated documentation files (the "Software"), to deal
in the Software without restriction, including without limitation the rights
to use, copy, modify, merge, publish, distribute, sublicense, and/or sell
copies of the Software, and to permit persons to whom the Software is
furnished to do so, subject to the following conditions:

The above copyright notice and this permission notice shall be included in
all copies or substantial portions of the Software.

THE SOFTWARE IS PROVIDED "AS IS", WITHOUT WARRANTY OF ANY KIND, EXPRESS OR
IMPLIED, INCLUDING BUT NOT LIMITED TO THE WARRANTIES OF MERCHANTABILITY,
FITNESS FOR A PARTICULAR PURPOSE AND NONINFRINGEMENT. IN NO EVENT SHALL THE
AUTHORS OR COPYRIGHT HOLDERS BE LIABLE FOR ANY CLAIM, DAMAGES OR OTHER
LIABILITY, WHETHER IN AN ACTION OF CONTRACT, TORT OR OTHERWISE, ARISING FROM,
OUT OF OR IN CONNECTION WITH THE SOFTWARE OR THE USE OR OTHER DEALINGS IN
THE SOFTWARE.
-->

<!--suppress ProblematicWhitespace -->
<project xmlns="http://maven.apache.org/POM/4.0.0" xmlns:xsi="http://www.w3.org/2001/XMLSchema-instance" xsi:schemaLocation="http://maven.apache.org/POM/4.0.0 http://maven.apache.org/xsd/maven-4.0.0.xsd">
    <modelVersion>4.0.0</modelVersion>

    <parent>
        <groupId>org.jenkins-ci.plugins</groupId>
        <artifactId>plugin</artifactId>
        <version>4.18</version>
        <relativePath />
    </parent>

    <artifactId>ec2</artifactId>
    <version>${revision}${changelist}</version>
    <packaging>hpi</packaging>

    <name>Amazon EC2 plugin</name>
    <description>This is a Jenkins plugin to support ephemeral Jenkins agents on Amazon EC2 or other EC2-compatible clouds</description>
    <url>https://github.com/jenkinsci/ec2-plugin</url>
    <licenses>
        <license>
            <name>The MIT License</name>
            <url>https://opensource.org/licenses/MIT</url>
            <distribution>repo</distribution>
        </license>
    </licenses>

    <developers>
        <!-- current maintainers -->
        <developer>
            <id>thoulen</id>
            <name>F Manfred Furuholen</name>
            <email>fabrizio.manfredi@gmail.com</email>
        </developer>
        <developer>
            <id>julienduchesne</id>
            <name>Julien Duchesne</name>
            <email>julienduchesne@live.com</email>
        </developer>
        <developer>
            <id>raihaan</id>
            <name>Raihaan Shouhell</name>
            <email>raihaanhimself@gmail.com</email>
        </developer>
    </developers>

    <scm>
        <connection>scm:git:git://github.com/jenkinsci/ec2-plugin.git</connection>
        <developerConnection>scm:git:git@github.com:jenkinsci/ec2-plugin.git</developerConnection>
        <url>https://github.com/jenkinsci/ec2-plugin</url>
        <tag>${scmTag}</tag>
    </scm>

    <properties>
        <revision>1.59</revision>
        <changelist>-SNAPSHOT</changelist>
<<<<<<< HEAD
        <jenkins.version>2.277.4</jenkins.version>
=======
        <jenkins.version>2.222.4</jenkins.version>
>>>>>>> 35c627c6
        <java.level>8</java.level>
        <aws-java-sdk.version>1.11.995</aws-java-sdk.version>
    </properties>

    <dependencies>
        <dependency>
            <groupId>com.hierynomus</groupId>
            <artifactId>smbj</artifactId>
            <version>0.10.0</version>
            <exclusions>
                <exclusion>
                    <groupId>org.bouncycastle</groupId>
                    <artifactId>bcprov-jdk15on</artifactId>
                </exclusion>
                <exclusion>
                  <groupId>org.slf4j</groupId>
                  <artifactId>slf4j-api</artifactId>
                </exclusion>
            </exclusions>
        </dependency>
        <dependency>
            <groupId>org.jenkins-ci.plugins</groupId>
            <artifactId>credentials</artifactId>
        </dependency>
        <dependency>
            <groupId>org.jenkins-ci.plugins</groupId>
            <artifactId>aws-credentials</artifactId>
            <version>1.29</version>
        </dependency>
        <dependency>
            <groupId>org.jenkins-ci.plugins</groupId>
            <artifactId>ssh-credentials</artifactId>
        </dependency>
        <dependency>
            <groupId>org.jenkins-ci.plugins</groupId>
            <artifactId>bouncycastle-api</artifactId>
            <version>2.20</version>
        </dependency>
        <dependency>
            <groupId>org.jenkins-ci.plugins</groupId>
            <artifactId>aws-java-sdk</artifactId>
            <version>${aws-java-sdk.version}</version>
        </dependency>
        <dependency>
            <groupId>org.jenkins-ci.plugins</groupId>
            <artifactId>node-iterator-api</artifactId>
            <version>1.5.0</version>
        </dependency>
        <dependency>
            <groupId>org.jenkins-ci.plugins</groupId>
            <artifactId>apache-httpcomponents-client-4-api</artifactId>
        </dependency>
        <dependency>
            <groupId>org.jenkins-ci.plugins</groupId>
            <artifactId>command-launcher</artifactId>
        </dependency>
        <dependency>
            <groupId>org.jenkins-ci.plugins</groupId>
            <artifactId>trilead-api</artifactId>
        </dependency>
        <dependency>
            <groupId>org.jenkins-ci.plugins.workflow</groupId>
            <artifactId>workflow-step-api</artifactId>
        </dependency>
        <dependency>
            <groupId>org.jenkins-ci.modules</groupId>
            <artifactId>instance-identity</artifactId>
            <version>2.2</version>
            <scope>provided</scope><!-- comes from the core -->
        </dependency>
        <dependency>
            <groupId>org.powermock</groupId>
            <artifactId>powermock-module-junit4</artifactId>
            <scope>test</scope>
        </dependency>
        <dependency>
            <groupId>org.powermock</groupId>
            <artifactId>powermock-api-mockito2</artifactId>
            <scope>test</scope>
        </dependency>
        <dependency>
            <groupId>org.mockito</groupId>
            <artifactId>mockito-core</artifactId>
            <scope>test</scope>
        </dependency>
        <dependency>
            <groupId>junit</groupId>
            <artifactId>junit</artifactId>
            <scope>test</scope>
            <exclusions>
                <exclusion>
                    <groupId>org.hamcrest</groupId>
                    <artifactId>hamcrest-core</artifactId>
                </exclusion>
            </exclusions>
        </dependency>
        <dependency>
            <groupId>org.jenkins-ci.plugins.workflow</groupId>
            <artifactId>workflow-cps</artifactId>
            <scope>test</scope>
        </dependency>
        <dependency>
            <groupId>org.jenkins-ci.plugins.workflow</groupId>
            <artifactId>workflow-durable-task-step</artifactId>
            <scope>test</scope>
        </dependency>
        <dependency>
            <groupId>org.jenkins-ci.plugins.workflow</groupId>
            <artifactId>workflow-support</artifactId>
            <classifier>tests</classifier>
            <scope>test</scope>
        </dependency>
        <dependency>
            <groupId>org.jenkins-ci.plugins.workflow</groupId>
            <artifactId>workflow-job</artifactId>
            <scope>test</scope>
        </dependency>
        <dependency>
            <groupId>org.jenkins-ci.plugins.workflow</groupId>
            <artifactId>workflow-basic-steps</artifactId>
            <scope>test</scope>
        </dependency>
        <dependency>
            <groupId>org.jenkins-ci.plugins.workflow</groupId>
            <artifactId>workflow-api</artifactId>
            <scope>test</scope>
        </dependency>
        <dependency>
            <groupId>org.jenkins-ci.plugins</groupId>
            <artifactId>script-security</artifactId>
            <version>1.77</version>
            <scope>test</scope>
        </dependency>
        <dependency>
            <groupId>org.jenkins-ci.plugins</groupId>
            <artifactId>scm-api</artifactId>
            <scope>test</scope>
        </dependency>
        <dependency>
            <groupId>org.jenkins-ci.plugins</groupId>
            <artifactId>structs</artifactId>
            <scope>test</scope>
        </dependency>
        <dependency>
            <groupId>io.jenkins</groupId>
            <artifactId>configuration-as-code</artifactId>
            <scope>test</scope>
        </dependency>
        <dependency>
            <groupId>io.jenkins.configuration-as-code</groupId>
            <artifactId>test-harness</artifactId>
            <scope>test</scope>
            <!--
            PCT fails on maven-enforcer-plugin:enforce
            test-harness:1.46 puts joda-time:2.10.2
            aws-java-sdk:1.11.821 puts 2.8.1
            -->
            <exclusions>
                <exclusion>
                    <groupId>joda-time</groupId>
                    <artifactId>joda-time</artifactId>
                </exclusion>
            </exclusions>
        </dependency>
        <dependency>
            <groupId>org.testcontainers</groupId>
            <artifactId>testcontainers</artifactId>
            <version>1.15.3</version>
            <scope>test</scope>
            <exclusions>
                <exclusion>
                    <!-- Use common-compress from core -->
                    <groupId>org.apache.commons</groupId>
                    <artifactId>commons-compress</artifactId>
                </exclusion>
            </exclusions>
        </dependency>
        <!-- Upper bound deps -->
        <dependency>
            <groupId>org.slf4j</groupId>
            <artifactId>slf4j-api</artifactId>
            <version>1.7.30</version>
            <scope>test</scope>
        </dependency>
        <dependency>
            <groupId>org.kohsuke</groupId>
            <artifactId>libzfs</artifactId>
            <version>0.8</version>
        </dependency>
    </dependencies>
    <dependencyManagement>
        <dependencies>
            <dependency>
                <groupId>org.hamcrest</groupId>
                <artifactId>hamcrest-core</artifactId>
                <version>2.2</version>
                <scope>test</scope>
            </dependency>
            <dependency>
                <groupId>com.amazonaws</groupId>
                <artifactId>aws-java-sdk-bom</artifactId>
                <version>${aws-java-sdk.version}</version>
                <type>pom</type>
                <scope>import</scope>
            </dependency>
            <dependency>
                <groupId>io.jenkins.tools.bom</groupId>
<<<<<<< HEAD
                <artifactId>bom-2.277.x</artifactId>
                <version>807.v6d348e44c987</version>
=======
                <artifactId>bom-2.222.x</artifactId>
                <version>29</version>
>>>>>>> 35c627c6
                <scope>import</scope>
                <type>pom</type>
            </dependency>
            <dependency>
                <groupId>joda-time</groupId>
                <artifactId>joda-time</artifactId>
                <version>2.10.2</version>
            </dependency>
        </dependencies>
    </dependencyManagement>

    <repositories>
        <repository>
            <id>repo.jenkins-ci.org</id>
            <url>https://repo.jenkins-ci.org/public/</url>
        </repository>
    </repositories>
    <pluginRepositories>
        <pluginRepository>
            <id>repo.jenkins-ci.org</id>
            <url>https://repo.jenkins-ci.org/public/</url>
        </pluginRepository>
    </pluginRepositories>

    <build>
        <plugins>
            <plugin>
                <groupId>org.jenkins-ci.tools</groupId>
                <artifactId>maven-hpi-plugin</artifactId>
                <extensions>true</extensions>
                <configuration>
                    <compatibleSinceVersion>1.45</compatibleSinceVersion>
                    <pluginFirstClassLoader>true</pluginFirstClassLoader>
                    <minimumJavaVersion>8</minimumJavaVersion>
                </configuration>
            </plugin>
            <plugin>
                <groupId>com.github.spotbugs</groupId>
                <artifactId>spotbugs-maven-plugin</artifactId>
                <configuration>
                    <excludeFilterFile>spotbugs-exclude.xml</excludeFilterFile>
                </configuration>
            </plugin>
        </plugins>
    </build>
</project><|MERGE_RESOLUTION|>--- conflicted
+++ resolved
@@ -78,11 +78,7 @@
     <properties>
         <revision>1.59</revision>
         <changelist>-SNAPSHOT</changelist>
-<<<<<<< HEAD
         <jenkins.version>2.277.4</jenkins.version>
-=======
-        <jenkins.version>2.222.4</jenkins.version>
->>>>>>> 35c627c6
         <java.level>8</java.level>
         <aws-java-sdk.version>1.11.995</aws-java-sdk.version>
     </properties>
@@ -290,13 +286,8 @@
             </dependency>
             <dependency>
                 <groupId>io.jenkins.tools.bom</groupId>
-<<<<<<< HEAD
                 <artifactId>bom-2.277.x</artifactId>
                 <version>807.v6d348e44c987</version>
-=======
-                <artifactId>bom-2.222.x</artifactId>
-                <version>29</version>
->>>>>>> 35c627c6
                 <scope>import</scope>
                 <type>pom</type>
             </dependency>
