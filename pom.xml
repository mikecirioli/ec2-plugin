<?xml version="1.0" encoding="UTF-8"?>
<!--
The MIT License

Copyright (c) 2004-, Kohsuke Kawaguchi, Sun Microsystems, Inc., and a number of other of contributors

Permission is hereby granted, free of charge, to any person obtaining a copy
of this software and associated documentation files (the "Software"), to deal
in the Software without restriction, including without limitation the rights
to use, copy, modify, merge, publish, distribute, sublicense, and/or sell
copies of the Software, and to permit persons to whom the Software is
furnished to do so, subject to the following conditions:

The above copyright notice and this permission notice shall be included in
all copies or substantial portions of the Software.

THE SOFTWARE IS PROVIDED "AS IS", WITHOUT WARRANTY OF ANY KIND, EXPRESS OR
IMPLIED, INCLUDING BUT NOT LIMITED TO THE WARRANTIES OF MERCHANTABILITY,
FITNESS FOR A PARTICULAR PURPOSE AND NONINFRINGEMENT. IN NO EVENT SHALL THE
AUTHORS OR COPYRIGHT HOLDERS BE LIABLE FOR ANY CLAIM, DAMAGES OR OTHER
LIABILITY, WHETHER IN AN ACTION OF CONTRACT, TORT OR OTHERWISE, ARISING FROM,
OUT OF OR IN CONNECTION WITH THE SOFTWARE OR THE USE OR OTHER DEALINGS IN
THE SOFTWARE.
-->

<!--suppress ProblematicWhitespace -->
<project xmlns="http://maven.apache.org/POM/4.0.0" xmlns:xsi="http://www.w3.org/2001/XMLSchema-instance" xsi:schemaLocation="http://maven.apache.org/POM/4.0.0 http://maven.apache.org/maven-v4_0_0.xsd">
    <modelVersion>4.0.0</modelVersion>

    <parent>
        <groupId>org.jenkins-ci.plugins</groupId>
        <artifactId>plugin</artifactId>
        <version>4.73</version>
        <relativePath />
    </parent>

    <artifactId>ec2</artifactId>
    <version>${changelist}</version>
    <packaging>hpi</packaging>

    <name>Amazon EC2 plugin</name>
    <description>This is a Jenkins plugin to support ephemeral Jenkins agents on Amazon EC2 or other EC2-compatible clouds</description>
    <url>https://github.com/jenkinsci/${project.artifactId}-plugin</url>
    <licenses>
        <license>
            <name>The MIT License</name>
            <url>https://opensource.org/licenses/MIT</url>
            <distribution>repo</distribution>
        </license>
    </licenses>

    <developers>
        <!-- current maintainers -->
        <developer>
            <id>thoulen</id>
            <name>F Manfred Furuholen</name>
            <email>fabrizio.manfredi@gmail.com</email>
        </developer>
        <developer>
            <id>julienduchesne</id>
            <name>Julien Duchesne</name>
            <email>julienduchesne@live.com</email>
        </developer>
        <developer>
            <id>raihaan</id>
            <name>Raihaan Shouhell</name>
            <email>raihaanhimself@gmail.com</email>
        </developer>
    </developers>

    <scm>
        <connection>scm:git:https://github.com/${gitHubRepo}.git</connection>
        <developerConnection>scm:git:git@github.com:${gitHubRepo}.git</developerConnection>
        <url>https://github.com/${gitHubRepo}</url>
        <tag>${scmTag}</tag>
    </scm>

    <properties>
<<<<<<< HEAD
        <revision>2.0.8</revision>
        <changelist>-SNAPSHOT</changelist>
        <jenkins.version>2.414</jenkins.version> <!-- TODO: https://github.com/jenkinsci/jenkins/pull/8310 -->
=======
        <changelist>999999-SNAPSHOT</changelist>
        <jenkins.version>2.361.4</jenkins.version>
>>>>>>> 09101155
        <gitHubRepo>jenkinsci/${project.artifactId}-plugin</gitHubRepo>
    </properties>

    <dependencies>
        <dependency>
            <groupId>com.hierynomus</groupId>
            <artifactId>smbj</artifactId>
            <version>0.11.5</version>
            <exclusions>
                <exclusion>
                    <groupId>org.bouncycastle</groupId>
                    <artifactId>bcprov-jdk15on</artifactId>
                </exclusion>
                <exclusion>
                  <groupId>org.slf4j</groupId>
                  <artifactId>slf4j-api</artifactId>
                </exclusion>
            </exclusions>
        </dependency>
        <dependency>
            <groupId>org.jenkins-ci.plugins</groupId>
            <artifactId>credentials</artifactId>
        </dependency>
        <dependency>
            <groupId>org.jenkins-ci.plugins</groupId>
            <artifactId>aws-credentials</artifactId>
            <version>191.vcb_f183ce58b_9</version>
        </dependency>
        <dependency>
            <groupId>org.jenkins-ci.plugins</groupId>
            <artifactId>ssh-credentials</artifactId>
        </dependency>
        <dependency>
            <groupId>org.jenkins-ci.plugins</groupId>
            <artifactId>bouncycastle-api</artifactId>
        </dependency>
        <dependency>
            <groupId>org.jenkins-ci.plugins.aws-java-sdk</groupId>
            <artifactId>aws-java-sdk-ec2</artifactId>
            <version>1.12.406-374.v4cdf53953691</version>
        </dependency>
        <dependency>
            <groupId>org.jenkins-ci.plugins.aws-java-sdk</groupId>
            <artifactId>aws-java-sdk-minimal</artifactId>
            <version>1.12.406-374.v4cdf53953691</version>
        </dependency>
        <dependency>
            <groupId>org.jenkins-ci.plugins</groupId>
            <artifactId>node-iterator-api</artifactId>
            <version>49.v58a_8b_35f8363</version>
        </dependency>
        <dependency>
            <groupId>org.jenkins-ci.plugins</groupId>
            <artifactId>apache-httpcomponents-client-4-api</artifactId>
        </dependency>
        <dependency>
            <groupId>org.jenkins-ci.plugins</groupId>
            <artifactId>command-launcher</artifactId>
        </dependency>
        <dependency>
            <groupId>org.jenkins-ci.plugins</groupId>
            <artifactId>trilead-api</artifactId>
        </dependency>
        <dependency>
            <groupId>org.jenkins-ci.plugins.workflow</groupId>
            <artifactId>workflow-step-api</artifactId>
        </dependency>
        <dependency>
            <groupId>org.mockito</groupId>
            <artifactId>mockito-core</artifactId>
            <scope>test</scope>
        </dependency>
        <dependency>
            <groupId>junit</groupId>
            <artifactId>junit</artifactId>
            <scope>test</scope>
        </dependency>
        <dependency>
            <groupId>org.jenkins-ci.plugins.workflow</groupId>
            <artifactId>workflow-cps</artifactId>
            <scope>test</scope>
        </dependency>
        <dependency>
            <groupId>org.jenkins-ci.plugins.workflow</groupId>
            <artifactId>workflow-durable-task-step</artifactId>
            <scope>test</scope>
        </dependency>
        <dependency>
            <groupId>org.jenkins-ci.plugins.workflow</groupId>
            <artifactId>workflow-job</artifactId>
            <scope>test</scope>
        </dependency>
        <dependency>
            <groupId>org.jenkins-ci.plugins.workflow</groupId>
            <artifactId>workflow-api</artifactId>
            <scope>test</scope>
        </dependency>
        <dependency>
            <groupId>io.jenkins</groupId>
            <artifactId>configuration-as-code</artifactId>
            <scope>test</scope>
        </dependency>
        <dependency>
            <groupId>io.jenkins.configuration-as-code</groupId>
            <artifactId>test-harness</artifactId>
            <scope>test</scope>
            <exclusions>
                <exclusion>
                    <groupId>joda-time</groupId>
                    <artifactId>joda-time</artifactId>
                </exclusion>
            </exclusions>
        </dependency>
        <dependency>
            <groupId>org.testcontainers</groupId>
            <artifactId>testcontainers</artifactId>
            <version>1.19.0</version>
            <scope>test</scope>
            <exclusions>
                <exclusion>
                    <!-- Use common-compress from core -->
                    <groupId>org.apache.commons</groupId>
                    <artifactId>commons-compress</artifactId>
                </exclusion>
                <exclusion>
                  <groupId>org.slf4j</groupId>
                  <artifactId>slf4j-api</artifactId>
                </exclusion>
            </exclusions>
        </dependency>
        <dependency>
            <groupId>org.kohsuke</groupId>
            <artifactId>libzfs</artifactId>
            <version>0.8</version>
        </dependency>
    </dependencies>
    <dependencyManagement>
        <dependencies>
            <dependency>
                <groupId>io.jenkins.tools.bom</groupId>
                <artifactId>bom-2.414.x</artifactId>
                <version>2329.v078520e55c19</version>
                <scope>import</scope>
                <type>pom</type>
            </dependency>
        </dependencies>
    </dependencyManagement>

    <repositories>
        <repository>
            <id>repo.jenkins-ci.org</id>
            <url>https://repo.jenkins-ci.org/public/</url>
        </repository>
    </repositories>
    <pluginRepositories>
        <pluginRepository>
            <id>repo.jenkins-ci.org</id>
            <url>https://repo.jenkins-ci.org/public/</url>
        </pluginRepository>
    </pluginRepositories>

    <build>
        <plugins>
            <plugin>
                <groupId>org.jenkins-ci.tools</groupId>
                <artifactId>maven-hpi-plugin</artifactId>
                <extensions>true</extensions>
                <configuration>
                    <compatibleSinceVersion>1.45</compatibleSinceVersion>
                </configuration>
            </plugin>
            <plugin>
                <groupId>com.github.spotbugs</groupId>
                <artifactId>spotbugs-maven-plugin</artifactId>
            </plugin>
        </plugins>
    </build>
</project><|MERGE_RESOLUTION|>--- conflicted
+++ resolved
@@ -76,14 +76,8 @@
     </scm>
 
     <properties>
-<<<<<<< HEAD
-        <revision>2.0.8</revision>
-        <changelist>-SNAPSHOT</changelist>
+        <changelist>999999-SNAPSHOT</changelist>
         <jenkins.version>2.414</jenkins.version> <!-- TODO: https://github.com/jenkinsci/jenkins/pull/8310 -->
-=======
-        <changelist>999999-SNAPSHOT</changelist>
-        <jenkins.version>2.361.4</jenkins.version>
->>>>>>> 09101155
         <gitHubRepo>jenkinsci/${project.artifactId}-plugin</gitHubRepo>
     </properties>
 
