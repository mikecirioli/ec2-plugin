# ec2-plugin
[![Jenkins](https://ci.jenkins.io/job/Plugins/job/ec2-plugin/job/master/badge/icon)](https://ci.jenkins.io/job/Plugins/job/ec2-plugin/job/master/)
[![Jenkins Plugin](https://img.shields.io/jenkins/plugin/v/ec2.svg)](https://plugins.jenkins.io/ec2)
[![GitHub release](https://img.shields.io/github/release/jenkinsci/ec2-plugin.svg?label=changelog)](https://github.com/jenkinsci/ec2-plugin/releases/latest)
[![Gitter](https://badges.gitter.im/ec2-plugin/Lobby.svg)](https://gitter.im/ec2-plugin/Lobby?utm_source=badge&utm_medium=badge&utm_campaign=pr-badge&utm_content=badge)

# Table of contents
   * [Introduction](#introduction)
   * [Usage](#usage)
      * [Spot Instances](#spot-instances)
         * [Enable Spot Request](#enable-spot-request)
         * [Configure Jenkins for Spot Support](#configure-jenkins-for-spot-support)
         * [Configure AMI for Spot Support](#configure-ami-for-spot-support)
      * [IAM setup](#iam-setup)
   * [Configure plugin via Groovy script](#configure-plugin-via-groovy-script)
   * [Security](#security)
      * [Securing the connection to Unix AMIs](#securing-the-connection-to-unix-amis)
         * [Strategies](#strategies)
            * [Check New Hard](#check-new-hard)
            * [Check New Soft](#check-new-soft)
            * [Accept New](#accept-new)
            * [Off](#off)
         * [New AMIs](#new-amis)
         * [Upgrade - Existing AMIs](#upgrade---existing-amis)
      * [Securing the connection to Windows AMIs](#securing-the-connection-to-windows-amis)
         * [AMI Set Up](#ami-set-up)
   * [Known Issues](#known-issues)
      * [Authentication Timeout](#authentication-timeout)
      * [Amazon Linux build/connectivity issues](#amazon-linux-buildconnectivity-issues)
      * [Downgrade from 1.50.2, 1.49.2, 1.46.3 to a previous version](#downgrade-from-1502-1492-1463-to-a-previous-version)
   * [Change Log](#change-log)
   
# Introduction

Allow Jenkins to start agents on
[EC2](http://aws.amazon.com/ec2/) or
[Eucalyptus](https://www.eucalyptus.cloud/) on demand, and
kill them as they get unused.  

With this plugin, if Jenkins notices that your build cluster is
overloaded, it'll start instances using the EC2 API and automatically
connect them as Jenkins agents. When the load goes down, excess EC2
instances will be terminated. This set up allows you to maintain a small
in-house cluster, then spill the spiky build/test loads into EC2 or
another EC2 compatible cloud.

# Usage

First, go to [EC2](http://aws.amazon.com/ec2/) and sign
up for the service. Once you've installed the plugin, you navigate to
the main "Manage Jenkins" \> "Configure System" page, and scroll down
near the bottom to the "Cloud" section. There, you click the "Add a new
cloud" button, and select the "Amazon EC2" option. This will display the
UI for configuring the EC2 plugin.  Then enter the Access Key and Secret
Access Key which act like a username/password (see IAM section). Because
of the way EC2 works, you also need to have an RSA private key that the
cloud has the other half for, to permit sshing into the instances that
are started. Please use the AWS console or any other tool of your choice
to generate the private key to interactively log in to EC2 instances.

Once you have put in your Access Key and Secret Access Key, select a
region for the cloud (not shown in screenshot). You may define only one
cloud for each region, and the regions offered in the UI will show only
the regions that you don't already have clouds defined for them.

Use "Test Connection" button to verify that Jenkins can successfully
talk to EC2. If you are using UEC you need to click on Advanced and fill
out the endpoint details for your cluster.

![](docs/images/cloud.png)

Next, configure AMIs that you want to launch. For this, you need to find
the AMI IDs for the OS of your choice.
[Packer](https://packer.io/) is a good tool for doing
that. Jenkins can work with any Unix AMIs. If using an Ubuntu EC2 or UEC
AMI you need to fill out the `rootCommandPrefix` and
`remoteAdmin` fields under `advanced`. Windows is currently somewhat
supported.

Configuring labels allows Jenkins to pick the right AMI to start. For
example, if all your existing agents labeled "solaris" are fully busy
and you have more builds that are tied to the "solaris" label, Jenkins
will start the AMIs that have the "solaris" label.

Init script is the shell script to be run on the newly launched EC2
instance, before Jenkins starts launching a agent agent. If the AMI
doesn't have Java pre-installed, you can do this in the init script.
This is also a good place to install additional packages that you need
for your builds and tests.  The init script is located at
**/tmp/init.sh** and is owned and run by the user account specified in
the "Remote User" field (so use of "sudo" may be required for non-root
accounts).

![](docs/images/ami.png)

Configure several AMIs if you need different OS images.

With this setting, your Jenkins will automatically start instances when
the load goes up, and the instances will be terminated (or stopped - see
below) automatically if it's idle for more than 30 mins.

By default, instances are terminated when the idle timeout period
expires. You can change this by specifying the Stop/Disconnect on Idle
Timeout flat in the Advanced properties of the AMI configuration. If
this is specified, the instance is stopped when the timeout expires. If
the instance is required again, then the plugin will look for a stopped
instance that exactly corresponds to the AMI specification and resume it
if found. Otherwise a new instance is started. Having the instances be
stopped instead of terminated is useful when you are using EBS volumes
and want to keep them mounted for the life of the instance and reuse the
instance for long periods of time. This can greatly reduce the startup
time of the instance since it does not have to build the volume from the
snapshot.

## Spot Instances

Spot instances are similar to EC2 instances, except for a few key
differences. They are generally more affordable, but they have the
possibility of being terminated if someone has bid more on them than you
have and can take longer to provision.  To mitigate some of these
issues, your Jenkins and Agent AMIs will need a bit of configuration to
convert the Spot agents to register with Jenkins when they spawn up. Due
to these changes, it may appear that a Spot agent will have failed (with
a red X), but the message associated with the error will inform you if
the Spot instance just has not called back yet or not. For more
information on Spot instances, read the information
here: <http://aws.amazon.com/ec2/spot-instances/> .

### Enable Spot Request

To enable use of Spot as opposed to EC2 for an instance, the "Use Spot
Instance" check box must be checked.  Also, a bid price must be
specified.  If you want to determine what the current price of the
instance is without going to the AWS website, pick your region and
instance type (as you already should) and click "Check Current Spot
Price".

To choose between a Persistent or One Time bid (to keep the bid alive
until cancelled or to stop the bid after it has been fulfilled once),
choose from the drop down menu.

### Configure Jenkins for Spot Support

For Jenkins, the major configuration change will be if you have a
restrictive firewall, since these instances need to connect back to
Jenkins.  The first configuration change to Jenkins is to change your
Jenkins URL option in the Configure Jenkins page to be the external URL
to the server.  One port that needs to be open is the one that you use
to access Jenkins, the other is the JNLP port, which is generally
randomly assigned.  To set the JNLP port to something predictable,
follow the Connection Mechanism section on this page. [Jenkins
CLI](https://wiki.jenkins.io/display/JENKINS/Jenkins+CLI)

### Configure AMI for Spot Support

In order for your EC2 instance to know that it is to be a Jenkins agent,
it must be preconfigured with start up commands so that it can register
itself with Jenkins.  The Jenkins information is passed to the Spot
agents via EC2 user-data.  This information includes the name that
Jenkins has given the agent, and the configured URL for the Jenkins
controller node.  

Sample scripts for assisting in configuring an Ubuntu-based AMI to work
with the Jenkins ec2-plugin and Spot agents are included with the
installation of the plugin.   
Config Script:

```sh
(jenkins_server)/plugin/ec2/AMI-Scripts/ubuntu-ami-setup.sh
```

Startup Script:

```sh
(jenkins_server)/plugin/ec2/AMI-Scripts/ubuntu-init.py
```

The config script is run by the user from the EC2 instance with root
access.  It installs Java onto the instance, fetches the startup
script and sets it to run when the machine starts up.  It can be
retrieved from the above URL using a command like wget, or copied over
using a tool like `scp`.

```sh
wget (jenkins_server)/plugin/ec2/AMI-Scripts/ubuntu-ami-setup.sh
```

Once the scripts have been downloaded, the script can be run. Running
this script will also run the `ubuntu-init.py` script, so there is no
need to run it on its own.

```sh
sudo sh ubuntu-ami-setup.sh jenkins_server{:port}
```

Note: "http://" will be prefixed to the jenkins\_server parameter

The config script then fetches the startup script and sets up the AMI to
register itself with a Jenkins controller node when it gets started.

After setting up the image, you can save the image using Amazon’s EC2
web console. To do this, right click on your instance from the console
and select “Create Image (EBS AMI)”.

In order to set up additional images using other operating systems, you
can configure your own startup script based on the startup script above.
 This script should perform the following actions when the machine is
started up:

```sh
# Verify that Java is installed

# Install Java if it is not installed

# Read user data for the EC2 instance. It is available from [http://169.254.169.254/latest/user-data]

# Values are passed in with the format of JENKINS_URL=[Jenkins_Url]&SLAVE_NAME=[Agent_Name]&USER_DATA=[other_user_data]

# Parse the values to retrieve the Jenkins_Url and Agent_Name
# Fetch the agent.jar from the Jenkins controller using wget (or something similar)

wget [Jenkins_Url]jnlpJars/agent.jar -O agent.jar
# Register the agent to the Jenkins controller node

java -jar agent.jar -jnlpUrl [Jenkins_Url]computer/ [Agent_Name] slave-agent.jnlp
```

## IAM setup

It's possible to create a separate account for Jenkins using the Amazon
IAM feature. Go to the IAM tab in the AWS console and create a user. Then go
to the user's ***Permissions*** tab and use this policy (change username if
your user is not called ***jenkins***):

```json
{
    "Version": "2012-10-17",
    "Statement": [
        {
            "Sid": "Stmt1312295543082",
            "Action": [
                "ec2:DescribeSpotInstanceRequests",
                "ec2:CancelSpotInstanceRequests",
                "ec2:GetConsoleOutput",
                "ec2:RequestSpotInstances",
                "ec2:RunInstances",
                "ec2:StartInstances",
                "ec2:StopInstances",
                "ec2:TerminateInstances",
                "ec2:CreateTags",
                "ec2:DeleteTags",
                "ec2:DescribeInstances",
                "ec2:DescribeInstanceTypes",
                "ec2:DescribeKeyPairs",
                "ec2:DescribeRegions",
                "ec2:DescribeImages",
                "ec2:DescribeAvailabilityZones",
                "ec2:DescribeSecurityGroups",
                "ec2:DescribeSubnets",
                "iam:ListInstanceProfilesForRole",
                "iam:PassRole",
                "ec2:GetPasswordData"
            ],
            "Effect": "Allow",
            "Resource": "*"
        }
    ]
}
```

If you want to launch agents with an IAM Instance Profile, "iam:PassRole"
permission is required.

If you want to launch Windows agents and use the generated Administrator
password, the "ec2:GetPasswordData" permission is also required.

# Configure plugin via Groovy script

Either automatically upon [Jenkins
post-initialization](https://wiki.jenkins.io/display/JENKINS/Post-initialization+script) or
through [Jenkins script
console](https://wiki.jenkins.io/display/JENKINS/Jenkins+Script+Console),
example:

```groovy
import com.amazonaws.services.ec2.model.InstanceType
import com.cloudbees.jenkins.plugins.awscredentials.AWSCredentialsImpl
import com.cloudbees.plugins.credentials.*
import com.cloudbees.plugins.credentials.domains.Domain
import hudson.model.*
import hudson.plugins.ec2.AmazonEC2Cloud
import hudson.plugins.ec2.AMITypeData
import hudson.plugins.ec2.EC2Tag
import hudson.plugins.ec2.SlaveTemplate
import hudson.plugins.ec2.SpotConfiguration
import hudson.plugins.ec2.UnixData
import jenkins.model.Jenkins
<<<<<<< HEAD

// parameters
def SlaveTemplateUsEast1Parameters = [
  ami:                      'ami-AAAAAAAA',
  associatePublicIp:        false,
  connectBySSHProcess:      true,
  connectUsingPublicIp:     false,
  customDeviceMapping:      '',
  deleteRootOnTermination:  true,
  description:              'Jenkins agent EC2 US East 1',
  ebsOptimized:             false,
  iamInstanceProfile:       '',
  idleTerminationMinutes:   '5',
  initScript:               '',
  instanceCapStr:           '2',
  javaPath:                 'java',
  jvmopts:                  '',
  labelString:              'aws.ec2.us.east.jenkins.slave',
  launchTimeoutStr:         '',
  numExecutors:             '1',
  remoteAdmin:              'ec2-user',
  remoteFS:                 '',
  securityGroups:           'sg-11111111',
  stopOnTerminate:          false,
  subnetId:                 'subnet-SSSSSSSS',
  tags:                     new EC2Tag('Name', 'jenkins-slave'),
  tmpDir:                   '',
  type:                     't2.medium',
  tenancy:                  'Default',
  useEphemeralDevices:      true,
  usePrivateDnsName:        true,
  userData:                 '',
  zone:                     'us-east-1a,us-east-1b'
=======
import hudson.plugins.ec2.HostKeyVerificationStrategyEnum
import hudson.plugins.ec2.ConnectionStrategy
import hudson.plugins.ec2.Tenancy
import hudson.plugins.ec2.EbsEncryptRootVolume

def sshPortToConnectWith = '22'

// store parameters
def slaveTemplateUsEast1Parameters = [
  ami:                           'ami-AAAAAAAA',
  associatePublicIp:             false,
  spotConfig:                    null,
  connectBySSHProcess:           false,
  connectUsingPublicIp:          false,
  customDeviceMapping:           '',
  deleteRootOnTermination:       true,
  description:                   'Jenkins agent EC2 US East 1',
  ebsOptimized:                  true,
  iamInstanceProfile:            '',
  idleTerminationMinutes:        '5',
  initScript:                    '',
  instanceCapStr:                '2',
  jvmopts:                       '',
  labelString:                   'aws.ec2.us.east.jenkins.worker',
  launchTimeoutStr:              '',
  numExecutors:                  '1',
  unixData:                      new UnixData(null, null, null, sshPortToConnectWith, null),
  remoteFS:                      '',
  remoteAdmin:                   'ec2-user',
  tmpDir:                        '',
  securityGroups:                'sg-11111111',
  stopOnTerminate:               false,
  subnetId:                      'subnet-SSSSSSSS',
  tags:                          new EC2Tag('Name', 'jenkins-worker'),
  type:                          't2.medium',
  useDedicatedTenancy:           false,
  useEphemeralDevices:           false,
  usePrivateDnsName:             false,
  userData:                      '',
  zone:                          '',
  metadataEndpointEnabled:       true,
  metadataTokensRequired:        true, // `true` enforces IMDSv2 only (over IMDSv1), an important AWS security best practice
  metadataHopsLimit:             1,
  minimumNumberOfInstances:      0,
  minimumNumberOfSpareInstances: 0,
  maxTotalUses:                  -1,
  monitoring:                    false,
  t2Unlimited:                   false,
  connectionStrategy:            ConnectionStrategy.valueOf('PRIVATE_IP'),
  hostKeyVerificationStrategy:   HostKeyVerificationStrategyEnum.valueOf('CHECK_NEW_HARD'),
  tenancy:                       Tenancy.valueOf('Default'),
  ebsEncryptRootVolume:          EbsEncryptRootVolume.valueOf('ENCRYPTED'),
  nodeProperties:                null
>>>>>>> 6c643b75
]

def AmazonEC2CloudParameters = [
  cloudName:      'MyCompany',
  credentialsId:  'jenkins-aws-key',
  instanceCapStr: '2',
  privateKey:     '''-----BEGIN RSA PRIVATE KEY-----
MIIEogIBAAKCAQEAkjaolzS/3wlfDfQkaXyuBQ5VaodY9/0tm8BUdcfGmv7MQLUg
G12MNC5MLcR0Oj4NIOJZEZvH3afPmk5UZ1hZWRWupokSXDM3alNFoWzt0SKDTsig
nHrqouojRbTqZG8dlmAOHom3mTzj3OFG7PyLdsAEOcrVXwnqgBn7mDriXz+dLkFY
QctsJHXpm3XBNVaZ/Rmx7vAwFSg3XO0DkjRjR2mXadyh4yQX/bMqr1VEAYBBjGtZ
ri9OXAnoBMduNndeRTQ6i4xA2mBW7zcg4qksHUd+0jKN5t8cVxqOSOcCCztgwaXh
xEa9/SMIS+FR6NOrUQ+w0MxWsspHogWNWif9IQIDAQABAoIBAGLt9r5wY46OsbEo
SubRBJHJNAQjVhBdTtm+lacnp/rBggQaSYIalr3LwaGJ9jZeO9XPMQLYC7CvVamL
bFKMlc/P+t8VicW2pb0cYNWrdXH2zy+kUf/urwnSMFF+6sVP5Y4UqhkBh6d4apjO
GIZLDjYoD/PmiN6IQBGzAufql7ZntgUohYYkHM/ovskZSR6fSKXn91sirlmisfhE
/74kGfJF2+S/+HYtpcCgYkSYs/c0Ibzw8wEnNaCK+I0zn4Ppp53ip3hOiI3+0EVY
qnNisqL5yj8wjj1QFfwkVyWCtr7p0U4A4aDza35rxDKpZW/PcZNRK5pbLQzriqo5
J9DOQJ0CgYEA2HGwf+GjRMoJCcONjHKP8NJ3KoSBFj0ujJAxhIOyxJveMMS5agCH
94yNReZEppV7C/1fpcPb9GL38tfAb6VdGHOlFmq7djgkCKH+F7/PvDJ+u+1G871K
YtvEFlHT6IPUouEfSj+7/eRxZwNEuKkM2x4dOqPXbvKU63HJkxRFdz8CgYEArO89
WARI2+o82V3ldPEZAIfri+4HD0nYW7UY4hbExdyuYTKL619Wt1nr91ubCnpR5/1s
xfesBGYHlqsAuHi4tXCaU9aDyK9j+MnWUkDMvG5RXWzLDmrrfmFlohHc6r7HuVuR
gtVayj8izcZpXew6Vo3ENRdvfxCzT2V7OPnG058CgYAOb465CMCN7vepWgyPyHhH
NJJUGKBPbmczYs6aqvn6WPb5w7UmF8D5xrsJZXFAtwmM5CpD8QszgoJNBQzFpX7P
Ca+CDj5QhTAKD1vWE6n0QF3phMrNqNtUOpoabvy2Lky5TFB88EFGjrzthO9JbaT4
3EpQxeqxcKZ0CZPLJnf3mwKBgFu46IhufVZm/q8rpjBIUEJ/1Ob68LOjLyY0/2Wr
PeLUEYlsDdphTtUg1I71/12nUxoAyFiX7JzIoO3A9TjijtVtS+17sZoXrKagJxSp
We33dSBgO7MB8rWtYwJ7BvlbBwPBFYSXNPhgVE1gFzLBwI930cF3FKQIb5KE+L5X
fKVxAoGAcvNM9HpgtR3ngP7xWkeOWVkV6NDc2GbuYptbAMM7lY2DzG2Dbq1ru6iJ
n5CNoNomPrHA05Zx2e+DbmrDbJVowSlX5xJKbc3ttYsBZlqYdZmWllpG1np8snwd
I2vmggm6Uubt0s433SbMwgXonolPH0N7s8VdzVf0/moMUujYcE0=
-----END RSA PRIVATE KEY-----''',
  region: 'us-east-1',
  useInstanceProfileForCredentials: false
]

def AWSCredentialsImplParameters = [
  id:           'jenkins-aws-key',
  description:  'Jenkins AWS IAM key',
  accessKey:    '01234567890123456789',
  secretKey:    '01345645657987987987987987987987987987'
]

// https://github.com/jenkinsci/aws-credentials-plugin/blob/aws-credentials-1.23/src/main/java/com/cloudbees/jenkins/plugins/awscredentials/AWSCredentialsImpl.java
AWSCredentialsImpl aWSCredentialsImpl = new AWSCredentialsImpl(
  CredentialsScope.GLOBAL,
  AWSCredentialsImplParameters.id,
  AWSCredentialsImplParameters.accessKey,
  AWSCredentialsImplParameters.secretKey,
  AWSCredentialsImplParameters.description
)

// https://javadoc.jenkins.io/plugin/ec2/hudson/plugins/ec2/SlaveTemplate.html
SlaveTemplate slaveTemplateUsEast1 = new SlaveTemplate(
  slaveTemplateUsEast1Parameters.ami,
  slaveTemplateUsEast1Parameters.zone,
  slaveTemplateUsEast1Parameters.spotConfig,
  slaveTemplateUsEast1Parameters.securityGroups,
  slaveTemplateUsEast1Parameters.remoteFS,
  InstanceType.fromValue(slaveTemplateUsEast1Parameters.type),
  slaveTemplateUsEast1Parameters.ebsOptimized,
  slaveTemplateUsEast1Parameters.labelString,
  Node.Mode.NORMAL,
<<<<<<< HEAD
  SlaveTemplateUsEast1Parameters.description,
  SlaveTemplateUsEast1Parameters.initScript,
  SlaveTemplateUsEast1Parameters.tmpDir,
  SlaveTemplateUsEast1Parameters.userData,
  SlaveTemplateUsEast1Parameters.numExecutors,
  SlaveTemplateUsEast1Parameters.remoteAdmin,
  new UnixData(null, null, null, null, null),
  SlaveTemplateUsEast1Parameters.javaPath,
  SlaveTemplateUsEast1Parameters.jvmopts,
  SlaveTemplateUsEast1Parameters.stopOnTerminate,
  SlaveTemplateUsEast1Parameters.subnetId,
  [SlaveTemplateUsEast1Parameters.tags],
  SlaveTemplateUsEast1Parameters.idleTerminationMinutes,
  SlaveTemplateUsEast1Parameters.usePrivateDnsName,
  SlaveTemplateUsEast1Parameters.instanceCapStr,
  SlaveTemplateUsEast1Parameters.iamInstanceProfile,
  SlaveTemplateUsEast1Parameters.deleteRootOnTermination,
  SlaveTemplateUsEast1Parameters.useEphemeralDevices,
  SlaveTemplateUsEast1Parameters.launchTimeoutStr,
  SlaveTemplateUsEast1Parameters.associatePublicIp,
  SlaveTemplateUsEast1Parameters.customDeviceMapping,
  SlaveTemplateUsEast1Parameters.connectBySSHProcess,
  SlaveTemplateUsEast1Parameters.connectUsingPublicIp,
  SlaveTemplateUsEast1Parameters.tenancy,
=======
  slaveTemplateUsEast1Parameters.description,
  slaveTemplateUsEast1Parameters.initScript,
  slaveTemplateUsEast1Parameters.tmpDir,
  slaveTemplateUsEast1Parameters.userData,
  slaveTemplateUsEast1Parameters.numExecutors,
  slaveTemplateUsEast1Parameters.remoteAdmin,
  slaveTemplateUsEast1Parameters.unixData,
  slaveTemplateUsEast1Parameters.jvmopts,
  slaveTemplateUsEast1Parameters.stopOnTerminate,
  slaveTemplateUsEast1Parameters.subnetId,
  [slaveTemplateUsEast1Parameters.tags],
  slaveTemplateUsEast1Parameters.idleTerminationMinutes,
  slaveTemplateUsEast1Parameters.minimumNumberOfInstances,
  slaveTemplateUsEast1Parameters.minimumNumberOfSpareInstances,
  slaveTemplateUsEast1Parameters.instanceCapStr,
  slaveTemplateUsEast1Parameters.iamInstanceProfile,
  slaveTemplateUsEast1Parameters.deleteRootOnTermination,
  slaveTemplateUsEast1Parameters.useEphemeralDevices,
  slaveTemplateUsEast1Parameters.launchTimeoutStr,
  slaveTemplateUsEast1Parameters.associatePublicIp,
  slaveTemplateUsEast1Parameters.customDeviceMapping,
  slaveTemplateUsEast1Parameters.connectBySSHProcess,
  slaveTemplateUsEast1Parameters.monitoring,
  slaveTemplateUsEast1Parameters.t2Unlimited,
  slaveTemplateUsEast1Parameters.connectionStrategy,
  slaveTemplateUsEast1Parameters.maxTotalUses,
  slaveTemplateUsEast1Parameters.nodeProperties,
  slaveTemplateUsEast1Parameters.hostKeyVerificationStrategy,
  slaveTemplateUsEast1Parameters.tenancy,
  slaveTemplateUsEast1Parameters.ebsEncryptRootVolume,
  slaveTemplateUsEast1Parameters.metadataEndpointEnabled,
  slaveTemplateUsEast1Parameters.metadataTokensRequired,
  slaveTemplateUsEast1Parameters.metadataHopsLimit,
>>>>>>> 6c643b75
)

// https://javadoc.jenkins.io/plugin/ec2/index.html?hudson/plugins/ec2/AmazonEC2Cloud.html
AmazonEC2Cloud amazonEC2Cloud = new AmazonEC2Cloud(
  AmazonEC2CloudParameters.cloudName,
  AmazonEC2CloudParameters.useInstanceProfileForCredentials,
  AmazonEC2CloudParameters.credentialsId,
  AmazonEC2CloudParameters.region,
  AmazonEC2CloudParameters.privateKey,
  AmazonEC2CloudParameters.instanceCapStr,
  [slaveTemplateUsEast1],
  '',
  ''
)

// get Jenkins instance
Jenkins jenkins = Jenkins.getInstance()

// get credentials domain
def domain = Domain.global()

// get credentials store
def store = jenkins.getExtensionList('com.cloudbees.plugins.credentials.SystemCredentialsProvider')[0].getStore()

// add credential to store
store.addCredentials(domain, aWSCredentialsImpl)

// add cloud configuration to Jenkins
jenkins.clouds.add(amazonEC2Cloud)

// save current Jenkins state to disk
jenkins.save()
```

# Security
## Securing the connection to Unix AMIs
When you set up a template for a *Unix* instance (`Type AMI` field), you can select the strategy used to guarantee the
instance you're connecting to is the expected one. You should use a strong strategy to guarantee that a 
_[man-in-the-middle attack](https://en.wikipedia.org/wiki/Man-in-the-middle_attack)_ cannot be performed.

You can select your strategy under the _Advanced..._ configuration, on the _Host Key Verification Strategy_ field of 
every configured AMI. 

The plugin provides several strategies because each one has its own requirements. So providing more than one allows
 administrators to use the one best fits to their environment. These strategies are:

### Strategies
#### Check New Hard
This strategy checks the SSH host key provided by the instance with the key printed out in the instance console during
the instance initialization. If the key is not found, the plugin **doesn't allow** the connection to the instance to 
guarantee the instance is the right one. If the key is found and it is the same as the one presented by the instance,
then it's saved to be used on future connections, so the console is only checked once.

Requirements:

* The AMI used should print the key used. It's a common behaviour, for example the _Amazon Linux 2_ AMI prints it 
out. You can consult the AMI documentation to figure it out.
* The launch timeout should be long enough to allow the plugin to check the instance console. With this strategy, the
plugin waits for the console to be available, which can take a few minutes. The _Launch Timeout in seconds_ field should
have a number to allow that, for example 600 (10 minutes). By default there is no timeout, so it's safe.

The expected format on the instance console is `algorithm base64-public-key` at the beginning of a line. For example:
```
ecdsa-sha2-nistp256 AAAAE2VjZHNhLXNoYTItbmlzdHAyNTYAAAAIbmlzdHAyNTYAAABBBNFNGfKpPS/UT2jAEa0+9aZneku2a7TVwN+MjGesm65DDGnXPcM9TM9BsiOE+s4Vo6aCT9L/TVrtDFa0hqbnqc8= 
ssh-ed25519 AAAAC3NzaC1lZDI1NTE5AAAAIHm0sVqkjSuaPg8e7zfaKXt3b1hE1tBwFsB18NOWv5ow 
ssh-rsa AAAAB3NzaC1yc2EAAAADAQABAAABAQDNTngsAxOCpZwt+IBqJSQ9MU2qVNYzP4D5i1OHfIRXCrnAuJ54GtFzZEZqqo4e1e/JqBQOX3ZPsaegbkzl2uq5FzfFcFoYYXg5gL7htlZ1I2k6/2iIBv7CHAjbpXMkH8WoF2C3vZFRMWLs20ikQpED+9m11VejE19+kqJwLMopyAtq+/mCgiv4nw5QWh3rrrEcbgzuxYoMD0t9daqBq1V0lzRqL36ALVySy7oDjr3YzCN+wMXe1I36kv3lSeCHXnhc53ubrBIsRakWLBndHhPqyyAOMEjdby/O/EQ2PR7vBpH5MaseaJwvRRDPQ6qt4sV8lk0tEt9qbdb1prFRB4W1 
```
Recommended for:

This strategy is the most secure. It's recommended for every instance if you can meet the requirements. We recommend,
whenever possible, configuring each AMI with _Stop/Disconnect on Idle Timeout_ to take advantage of the ssh host key
cache allowing next connections to be done faster. 

#### Check New Soft
This strategy checks the SSH host key provided by the instance with the key printed out in the instance console during
the instance initialization. If the key is not found, the plugin **allows** the connection to the instance in order to 
guarantee the instance is the right one. If the key is found and it is the same as the one presented by the instance,
then it's saved to be used on future connections, so the console is only checked once.

Requirements:

* The AMI used may print the key used to guarantee the instance is the right one, but **it's not mandatory**.
* The launch timeout should be long enough to allow the plugin to check the instance console. With this strategy, the
plugin waits for the console to be available, which can take a few minutes. The _Launch Timeout in seconds_ field should
have a number to allow that. For example 600 (10 minutes). By default there is no timeout, so it's safe. If the timeout
expires, the connection is not done.

The expected format on the instance console is `algorithm base64-public-key` at the beginning of a line. For example:
```
ecdsa-sha2-nistp256 AAAAE2VjZHNhLXNoYTItbmlzdHAyNTYAAAAIbmlzdHAyNTYAAABBBNFNGfKpPS/UT2jAEa0+9aZneku2a7TVwN+MjGesm65DDGnXPcM9TM9BsiOE+s4Vo6aCT9L/TVrtDFa0hqbnqc8= 
ssh-ed25519 AAAAC3NzaC1lZDI1NTE5AAAAIHm0sVqkjSuaPg8e7zfaKXt3b1hE1tBwFsB18NOWv5ow 
ssh-rsa AAAAB3NzaC1yc2EAAAADAQABAAABAQDNTngsAxOCpZwt+IBqJSQ9MU2qVNYzP4D5i1OHfIRXCrnAuJ54GtFzZEZqqo4e1e/JqBQOX3ZPsaegbkzl2uq5FzfFcFoYYXg5gL7htlZ1I2k6/2iIBv7CHAjbpXMkH8WoF2C3vZFRMWLs20ikQpED+9m11VejE19+kqJwLMopyAtq+/mCgiv4nw5QWh3rrrEcbgzuxYoMD0t9daqBq1V0lzRqL36ALVySy7oDjr3YzCN+wMXe1I36kv3lSeCHXnhc53ubrBIsRakWLBndHhPqyyAOMEjdby/O/EQ2PR7vBpH5MaseaJwvRRDPQ6qt4sV8lk0tEt9qbdb1prFRB4W1 
```
Recommended for:

This strategy is the default one for AMIs created with a former version of the plugin. It doesn't break any connection
because the plugin connects to the instance even when the key is not found on the console. The only point to take into
 account is you need to have the right timeout to allow the plugin to get the instance console. This strategy is recommended
when upgrading from a previous version of the plugin. _Check New Hard_ is the safest strategy, so you should
consider migrating to it. We recommend, whenever possible, configuring each AMI with _Stop/Disconnect on Idle Timeout_
 to take advantage of the ssh host key cache allowing next connections to be done faster.

#### Accept New
This strategy doesn't check any key on the console. It accepts the key provided by the instance on the first
connection. Then, the key is saved to be used on future connections to detect a Man-in-the-Middle attack (the host
key has changed).

Requirements:
* N/A

Recommended for:

This strategy is recommended when your AMIs don't print out the host keys on the console. The _Check New Soft_ cannot be
 used, but at least, you can catch a man-in-the-middle attack on further connections to the same instance. If the attack
 was already perpetrated you cannot detect that. Again, the _Check New Hard_ is the safest strategy.

#### Off
This strategy neither checks any key on the console, nor checks future connections to the same instance with a saved
key. It accepts blindly the key provided by the instance on the first and further connections.

Requirements:
* N/A

Recommended for:

This strategy is not recommended because of its lack of security. It is the strategy used for prior versions of the plugin.
 
### New AMIs
The default strategy for every new instance is the _Check New Hard_ one. You can select a strategy per AMI. It's under 
the _Advanced..._ configuration, on the _Host Key Verification Strategy_ field. 

### Upgrade - Existing AMIs
You may upgrade from a Jenkins installation with a former plugin version without this security mechanism. The default
 strategy for every existing instance is the _Check New Soft_ strategy. This guarantees your jobs are not going to stop
 working and improves the situation. We recommend, if possible, upgrading to the _Check New Hard_ strategy to be safer
 against a _Man in the Middle attack_. 

## Securing the connection to Windows AMIs
When you configure a template for a *Windows* instance (`Type AMI` field), you can use HTTPS and disallow 
self-signed certificates. This guarantees the instance you're connecting to is the expected one and a 
[man-in-the-middle attack](https://en.wikipedia.org/wiki/Man-in-the-middle_attack) cannot be performed.

### AMI Set Up
Before securely connecting to the instance, you need to 1) configure the AMI, 2)install the 
certificate, 3) configure WinRM properly and 4) set the firewall rules to allow the connection. You can find some 
guidance at the `AMI Type` field help, under the template configuration on your Jenkins instance.

Tips:
* When the `Allow Self Signed Certificate` field is checked, the plugin allows self-signed certificates. It means that 
the plugin neither checks the CA which issued the certificate, nor verifies the host it is connecting to is present on 
the certificate. If the field is not checked, this kind of certificates are not allowed and both verifications are performed.
* The EC2 plugin connects to the instance using either an IP address. It does not use the DNS name. You must configure WinRM with a certificate which includes 
the **IP** of the instance. Something like: 
```
#3: ObjectId: 2.5.29.17 Criticality=false
SubjectAlternativeName [
  DNSName: myhostname.com
  IPAddress: 111.222.333.444  <--------------
]
```
# Known Issues

## Authentication Timeout

If you have issues with authentication timing out as a node is starting
(see the stack traces in
[JENKINS-30284](https://issues.jenkins-ci.org/browse/JENKINS-30284)) you
can use these System Properties to adjust the number of tries and
timeout values:

    jenkins.ec2.bootstrapAuthSleepMs (default 30000)
    jenkins.ec2.bootstrapAuthTries (default 30)

## Amazon Linux build/connectivity issues

If you are using a Amazon Linux AMI and encounter exceptions like
***java.io.FileNotFoundException:
/usr/lib/jvm/java-1.8.0-openjdk-1.8.0.201.b09-0.amzn2.x86\_64/jre/lib/currency.data
(No such file or directory)*** or ***Remote call on EC2
\[...\] failed*** then chances are that the Amazon Linux is doing some
security upgrades in the background and causes the slave to be in an
invalid state.

From the
[documentation](https://docs.aws.amazon.com/AWSEC2/latest/UserGuide/amazon-linux-ami-basics.html#security-updates)
of the Amazon Linux it's stated:

> Amazon Linux is configured to download and install security updates at
> launch time.\[...\] The default setting for repo\_upgrade is security.
> That is, if you don't specify a different value in your user data, by
> default, Amazon Linux performs the security upgrades at launch for any
> packages installed at that time

This issue can be solved in different ways:

1.  Update your AMI and execute the security fixes =\> this will mean
    however that the issue could eventually come back
2.  Update your AMI and disable auto update of security fixes (see
    amazon
    [documentation](https://docs.aws.amazon.com/AWSEC2/latest/UserGuide/amazon-linux-ami-basics.html#security-updates))
3.  Force security upgrade through the "init-script" in the Cloud
    configuration  
      
    ![](docs/images/init-scripts.png)

## Downgrade from 1.50.2, 1.49.2, 1.46.3 to a previous version
If you updated to 1.50.2, or 1.49.2 or 1.46.3 and you need to downgrade back to the previous version, be sure to **remove** the
file `JENKINS_HOME/ec2.xml` before doing that. This file is created if you click on the button *Dismiss these messages* of 
the monitor that warns you when there are some template with a weak  strategy. If you don't do that, Jenkins will start and 
will overwrite its config.xml file **losing your cloud configuration**.

At this moment, it seems related with a race-condition between the plugin and the `OldDataMonitor` class of Jenkins Core. 
See https://issues.jenkins-ci.org/browse/JENKINS-62231

# Change Log

Newer changelogs are posted [here](https://github.com/jenkinsci/ec2-plugin/releases), 
1.45 and older releases can be found [here](https://github.com/jenkinsci/ec2-plugin/blob/master/CHANGELOG.md)<|MERGE_RESOLUTION|>--- conflicted
+++ resolved
@@ -295,41 +295,6 @@
 import hudson.plugins.ec2.SpotConfiguration
 import hudson.plugins.ec2.UnixData
 import jenkins.model.Jenkins
-<<<<<<< HEAD
-
-// parameters
-def SlaveTemplateUsEast1Parameters = [
-  ami:                      'ami-AAAAAAAA',
-  associatePublicIp:        false,
-  connectBySSHProcess:      true,
-  connectUsingPublicIp:     false,
-  customDeviceMapping:      '',
-  deleteRootOnTermination:  true,
-  description:              'Jenkins agent EC2 US East 1',
-  ebsOptimized:             false,
-  iamInstanceProfile:       '',
-  idleTerminationMinutes:   '5',
-  initScript:               '',
-  instanceCapStr:           '2',
-  javaPath:                 'java',
-  jvmopts:                  '',
-  labelString:              'aws.ec2.us.east.jenkins.slave',
-  launchTimeoutStr:         '',
-  numExecutors:             '1',
-  remoteAdmin:              'ec2-user',
-  remoteFS:                 '',
-  securityGroups:           'sg-11111111',
-  stopOnTerminate:          false,
-  subnetId:                 'subnet-SSSSSSSS',
-  tags:                     new EC2Tag('Name', 'jenkins-slave'),
-  tmpDir:                   '',
-  type:                     't2.medium',
-  tenancy:                  'Default',
-  useEphemeralDevices:      true,
-  usePrivateDnsName:        true,
-  userData:                 '',
-  zone:                     'us-east-1a,us-east-1b'
-=======
 import hudson.plugins.ec2.HostKeyVerificationStrategyEnum
 import hudson.plugins.ec2.ConnectionStrategy
 import hudson.plugins.ec2.Tenancy
@@ -352,6 +317,7 @@
   idleTerminationMinutes:        '5',
   initScript:                    '',
   instanceCapStr:                '2',
+  javaPath:                      'java',
   jvmopts:                       '',
   labelString:                   'aws.ec2.us.east.jenkins.worker',
   launchTimeoutStr:              '',
@@ -383,7 +349,6 @@
   tenancy:                       Tenancy.valueOf('Default'),
   ebsEncryptRootVolume:          EbsEncryptRootVolume.valueOf('ENCRYPTED'),
   nodeProperties:                null
->>>>>>> 6c643b75
 ]
 
 def AmazonEC2CloudParameters = [
@@ -448,32 +413,6 @@
   slaveTemplateUsEast1Parameters.ebsOptimized,
   slaveTemplateUsEast1Parameters.labelString,
   Node.Mode.NORMAL,
-<<<<<<< HEAD
-  SlaveTemplateUsEast1Parameters.description,
-  SlaveTemplateUsEast1Parameters.initScript,
-  SlaveTemplateUsEast1Parameters.tmpDir,
-  SlaveTemplateUsEast1Parameters.userData,
-  SlaveTemplateUsEast1Parameters.numExecutors,
-  SlaveTemplateUsEast1Parameters.remoteAdmin,
-  new UnixData(null, null, null, null, null),
-  SlaveTemplateUsEast1Parameters.javaPath,
-  SlaveTemplateUsEast1Parameters.jvmopts,
-  SlaveTemplateUsEast1Parameters.stopOnTerminate,
-  SlaveTemplateUsEast1Parameters.subnetId,
-  [SlaveTemplateUsEast1Parameters.tags],
-  SlaveTemplateUsEast1Parameters.idleTerminationMinutes,
-  SlaveTemplateUsEast1Parameters.usePrivateDnsName,
-  SlaveTemplateUsEast1Parameters.instanceCapStr,
-  SlaveTemplateUsEast1Parameters.iamInstanceProfile,
-  SlaveTemplateUsEast1Parameters.deleteRootOnTermination,
-  SlaveTemplateUsEast1Parameters.useEphemeralDevices,
-  SlaveTemplateUsEast1Parameters.launchTimeoutStr,
-  SlaveTemplateUsEast1Parameters.associatePublicIp,
-  SlaveTemplateUsEast1Parameters.customDeviceMapping,
-  SlaveTemplateUsEast1Parameters.connectBySSHProcess,
-  SlaveTemplateUsEast1Parameters.connectUsingPublicIp,
-  SlaveTemplateUsEast1Parameters.tenancy,
-=======
   slaveTemplateUsEast1Parameters.description,
   slaveTemplateUsEast1Parameters.initScript,
   slaveTemplateUsEast1Parameters.tmpDir,
@@ -481,6 +420,7 @@
   slaveTemplateUsEast1Parameters.numExecutors,
   slaveTemplateUsEast1Parameters.remoteAdmin,
   slaveTemplateUsEast1Parameters.unixData,
+  slaveTemplateUsEast1Parameters.javaPath,
   slaveTemplateUsEast1Parameters.jvmopts,
   slaveTemplateUsEast1Parameters.stopOnTerminate,
   slaveTemplateUsEast1Parameters.subnetId,
@@ -507,7 +447,6 @@
   slaveTemplateUsEast1Parameters.metadataEndpointEnabled,
   slaveTemplateUsEast1Parameters.metadataTokensRequired,
   slaveTemplateUsEast1Parameters.metadataHopsLimit,
->>>>>>> 6c643b75
 )
 
 // https://javadoc.jenkins.io/plugin/ec2/index.html?hudson/plugins/ec2/AmazonEC2Cloud.html
